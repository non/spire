[![Build Status](https://api.travis-ci.org/typelevel/spire.png)](https://travis-ci.org/typelevel/spire/)
[![Gitter](https://badges.gitter.im/Join%20Chat.svg)](https://gitter.im/typelevel/spire?utm_source=badge&utm_medium=badge&utm_campaign=pr-badge&utm_content=badge)
[![codecov.io](http://codecov.io/github/typelevel/spire/coverage.svg?branch=master)](http://codecov.io/github/typelevel/spire?branch=master)
[![Maven Central](https://maven-badges.herokuapp.com/maven-central/org.typelevel/spire_2.11/badge.svg)](https://maven-badges.herokuapp.com/maven-central/org.typelevel/spire_2.11)

## Spire

Spire is a numeric library for Scala which is intended to be generic, fast,
and precise.

<<<<<<< HEAD
See the [companion microsite](https://typelevel.github.io/spire/)
=======
See the [companion microsite](https://typelevel.org/spire/)
>>>>>>> dfedad3d
<|MERGE_RESOLUTION|>--- conflicted
+++ resolved
@@ -8,8 +8,4 @@
 Spire is a numeric library for Scala which is intended to be generic, fast,
 and precise.
 
-<<<<<<< HEAD
-See the [companion microsite](https://typelevel.github.io/spire/)
-=======
-See the [companion microsite](https://typelevel.org/spire/)
->>>>>>> dfedad3d
+See the [companion microsite](https://typelevel.org/spire/)