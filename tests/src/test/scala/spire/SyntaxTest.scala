--- conflicted
+++ resolved
@@ -4,8 +4,6 @@
 import spire.algebra._
 import spire.std.int._
 import spire.std.double._
-import spire.std.list._
-import spire.std.vector._
 import spire.std.string._
 import org.scalatest.{FunSuite, Matchers}
 import org.scalatest.prop.Checkers
@@ -73,24 +71,15 @@
     testFieldSyntax(a, b.x)(implicitly, spire.optional.totalfloat.TotalDoubleOrder)
   }))
   test("NRoot syntax")(check(forAll { (a: Positive[Double]) => testNRootSyntax(a.x) }))
-  test("VectorSpace syntax")(check(forAll { (v: Vector[Double], w: Vector[Double], a: NonZero[Double]) =>
-    testVectorSpaceSyntax(v, w, a.x)
-  }))
-  test("NormedVectorSpace syntax")(check(forAll { (v: Vector[Double], w: Vector[Double], a: NonZero[Double]) =>
-    testNormedVectorSpaceSyntax(v, w, a.x)
-  }))
-  test("InnerProductSpace syntax")(check(forAll { (v: Vector[Rational], w: Vector[Rational], a: NonZero[Rational]) =>
-    testInnerProductSpaceSyntax(v, w, a.x)
-  }))
-<<<<<<< HEAD
-  test("CoordinateSpace syntax")(check(forAll { (v: Vector[Rational], w: Vector[Rational], a: NonZero[Rational]) =>
-    testCoordinateSpaceSyntax(v, w, a.x)(CoordinateSpace.seq[Rational, Vector](3))
-  }))
-  test("EuclideanCoordinateSpace syntax")(check(forAll(vector3D, vector3D, doubles) { (v: Vector[Double], w: Vector[Double], a: Double) =>
-    testEuclideanCoordinateSpaceSyntax(v, w, a)(EuclideanCoordinateSpace.seq[Double, Vector])
-  }))  
-=======
->>>>>>> 1deaedee
+//  test("VectorSpace syntax")(check(forAll { (v: Vector[Double], w: Vector[Double], a: NonZero[Double]) =>
+//    testVectorSpaceSyntax(v, w, a.x)
+//  }))
+//  test("NormedVectorSpace syntax")(check(forAll { (v: Vector[Double], w: Vector[Double], a: NonZero[Double]) =>
+//    testNormedVectorSpaceSyntax(v, w, a.x)
+//  }))
+//  test("InnerProductSpace syntax")(check(forAll { (v: Vector[Rational], w: Vector[Rational], a: NonZero[Rational]) =>
+//    testInnerProductSpaceSyntax(v, w, a.x)
+//  }))
   test("Bool syntax")(check(forAll { (a: Int, b: Int) => testBoolSyntax(a, b) }))
 }
 
@@ -361,54 +350,6 @@
       ((v ⋅ w) == V.dot(v, w))
   }
 
-<<<<<<< HEAD
-  def testCoordinateSpaceSyntax[V, A](v: V, w: V, a: A)(implicit V: CoordinateSpace[V, A]) = {
-    import spire.syntax.coordinateSpace._
-    implicit def A: Field[A] = V.scalar
-    ((v + w) == V.plus(v, w)) &&
-      ((v - w) == V.minus(v, w)) &&
-      (-v == V.negate(v)) &&
-      ((a *: v) == V.timesl(a, v)) &&
-      ((v :* a) == V.timesr(v, a)) &&
-      //((2 *: v) == V.timesl(A.fromInt(2), v)) &&
-      //((v :* 2) == V.timesr(v, A.fromInt(2))) &&
-      //((0.5 *: v) == V.timesl(A.fromDouble(0.5), v)) &&
-      //((v :* 0.5) == V.timesr(v, A.fromDouble(0.5))) &&
-      //((v :/ 2) == V.divr(v, A.fromInt(2))) &&
-      ((v dot w) == V.dot(v, w)) &&
-      ((v ⋅ w) == V.dot(v, w)) &&
-      (v._x == V._x(v)) &&
-      (v._y == V._y(v)) &&
-      (v._z == V._z(v)) &&
-      (v.coord(0) == V.coord(v, 0)) &&
-      (v.coord(1) == V.coord(v, 1))
-  }
-
-  def testEuclideanCoordinateSpaceSyntax[V, A](v: V, w: V, a: A)(implicit V: EuclideanCoordinateSpace[V, A]) = {
-    import spire.syntax.euclideanCoordinateSpace._
-    implicit def A: Field[A] = V.scalar
-    ((v + w) == V.plus(v, w)) &&
-      ((v - w) == V.minus(v, w)) &&
-      (-v == V.negate(v)) &&
-      ((a *: v) == V.timesl(a, v)) &&
-      ((v :* a) == V.timesr(v, a)) &&
-      //((2 *: v) == V.timesl(A.fromInt(2), v)) &&
-      //((v :* 2) == V.timesr(v, A.fromInt(2))) &&
-      //((0.5 *: v) == V.timesl(A.fromDouble(0.5), v)) &&
-      //((v :* 0.5) == V.timesr(v, A.fromDouble(0.5))) &&
-      //((v :/ 2) == V.divr(v, A.fromInt(2))) &&
-      ((v dot w) == V.dot(v, w)) &&
-      ((v ⋅ w) == V.dot(v, w)) &&
-      (v._x == V._x(v)) &&
-      (v._y == V._y(v)) &&
-      (v._z == V._z(v)) &&
-      (v.coord(0) == V.coord(v, 0)) &&
-      (v.coord(1) == V.coord(v, 1)) &&
-      ((v cross w) == V.negate(V.cross(w, v)))
-  }
-
-=======
->>>>>>> 1deaedee
   def testBoolSyntax[A: Bool](a: A, b: A) = {
     import spire.syntax.bool._
     ((a & b) == Bool[A].and(a, b)) &&
