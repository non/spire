--- conflicted
+++ resolved
@@ -7,10 +7,7 @@
 import spire.std.int._
 import spire.std.seq._
 import spire.std.string._
-<<<<<<< HEAD
 import spire.std.tuples._
-=======
->>>>>>> dc22ebb7
 import spire.tests.{SpireTests, SpireProperties}
 
 import org.scalatest.prop.Checkers
@@ -128,9 +125,8 @@
       ((a compare b) == Order[A].compare(a, b))
   }
 
-  def testSignedSyntax[A: Signed: Eq](a: A) = {
+  def testSignedSyntax[A: Signed](a: A) = {
     import spire.syntax.signed._
-    import spire.syntax.eq._
     (a.sign == Signed[A].sign(a)) &&
       (a.signum == Signed[A].signum(a)) &&
       (a.abs === Signed[A].abs(a)) &&
@@ -281,15 +277,9 @@
     (-a === Ring[A].negate(a)) &&
     ((a * b) === Ring[A].times(a, b)) &&
     ((a.euclideanFunction) === EuclideanRing[A].euclideanFunction(a)) &&
-<<<<<<< HEAD
     ((a equot b) === EuclideanRing[A].equot(a, b)) &&
     ((a emod b) === EuclideanRing[A].emod(a, b)) &&
     ((a equotmod b) === EuclideanRing[A].equotmod(a, b)) &&
-=======
-    ((a /~ b) === EuclideanRing[A].quot(a, b)) &&
-    ((a % b) === EuclideanRing[A].mod(a, b)) &&
-    ((a /% b) === EuclideanRing[A].quotmod(a, b)) &&
->>>>>>> dc22ebb7
     ((a ** 2) === Ring[A].pow(a, 2)) &&
     ((a pow 2) === Ring[A].pow(a, 2)) &&
     ((a gcd b) === EuclideanRing[A].gcd(a, b)) &&
@@ -300,17 +290,10 @@
     litInt2 &&
     ((a * 42) === Ring[A].times(a, Ring[A].fromInt(42))) &&
     ((42 * a) === Ring[A].times(Ring[A].fromInt(42), a)) &&
-<<<<<<< HEAD
     ((a equot 42) === EuclideanRing[A].equot(a, Ring[A].fromInt(42))) &&
     ((42 equot b) === EuclideanRing[A].equot(Ring[A].fromInt(42), b)) &&
     ((a emod 42) === EuclideanRing[A].emod(a, Ring[A].fromInt(42))) &&
     ((42 emod b) === EuclideanRing[A].emod(Ring[A].fromInt(42), b))
-=======
-    ((a /~ 42) === EuclideanRing[A].quot(a, Ring[A].fromInt(42))) &&
-    ((42 /~ b) === EuclideanRing[A].quot(Ring[A].fromInt(42), b)) &&
-    ((a % 42) === EuclideanRing[A].mod(a, Ring[A].fromInt(42))) &&
-    ((42 % b) === EuclideanRing[A].mod(Ring[A].fromInt(42), b))
->>>>>>> dc22ebb7
   }
 
   def testFieldSyntax[A: Field: Eq](a: A, b: A) = {
@@ -348,22 +331,18 @@
     ((3.14 * b) === Ring[A].times(Field[A].fromDouble(3.14), b)) &&
     ((a / 3.14) === Field[A].div(a, Field[A].fromDouble(3.14))) &&
     ((3.14 / b) === Field[A].div(Field[A].fromDouble(3.14), b)) &&
-    ((a /~ 42) === EuclideanRing[A].quot(a, Ring[A].fromInt(42))) &&
-    ((42 /~ b) === EuclideanRing[A].quot(Ring[A].fromInt(42), b)) &&
-    ((a % 42) === EuclideanRing[A].mod(a, Ring[A].fromInt(42))) &&
-    ((42 % b) === EuclideanRing[A].mod(Ring[A].fromInt(42), b))
-  }
-
-<<<<<<< HEAD
+    ((a equot 42) === EuclideanRing[A].equot(a, Ring[A].fromInt(42))) &&
+    ((42 equot b) === EuclideanRing[A].equot(Ring[A].fromInt(42), b)) &&
+    ((a emod 42) === EuclideanRing[A].emod(a, Ring[A].fromInt(42))) &&
+    ((42 emod b) === EuclideanRing[A].emod(Ring[A].fromInt(42), b))
+  }
+
   def testUniqueFactorizationDomainSyntax[A: UniqueFactorizationDomain](a: A) = {
     import spire.syntax.uniqueFactorizationDomain._
     (a.isPrime == UniqueFactorizationDomain[A].isPrime(a)) &&
       (a.factor == UniqueFactorizationDomain[A].factor(a))
   }
 
-
-=======
->>>>>>> dc22ebb7
   def testNRootSyntax[A: NRoot: Field: Eq](a: A) = {
     import spire.syntax.eq._
     import spire.syntax.nroot._
