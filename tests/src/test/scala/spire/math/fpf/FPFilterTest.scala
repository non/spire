--- conflicted
+++ resolved
@@ -28,20 +28,13 @@
     def one: Bad = evaluated
     def negate(a:Bad): Bad = evaluated
     def plus(a:Bad, b:Bad): Bad = evaluated
-<<<<<<< HEAD
     def tquot(a:Bad, b:Bad) = evaluated
     def tmod(a:Bad, b:Bad) = evaluated
     def fquot(a:Bad, b:Bad) = evaluated
     def fmod(a:Bad, b:Bad) = evaluated
     def fquotmod(a:Bad, b:Bad) = evaluated
-    def gcd(a:Bad, b:Bad):Bad = evaluated
-=======
-    override def mod(a:Bad, b:Bad) = evaluated
-    override def quot(a:Bad, b:Bad) = evaluated
-    override def quotmod(a:Bad, b:Bad) = evaluated
     override def gcd(a:Bad, b:Bad)(implicit ev: Eq[Bad]):Bad = evaluated
     override def lcm(a:Bad, b:Bad)(implicit ev: Eq[Bad]):Bad = evaluated
->>>>>>> dc22ebb7
     override def fromDouble(n: Double): Bad = evaluated
     def times(x:Bad, b:Bad): Bad = evaluated
     def div(a:Bad, b:Bad): Bad = evaluated
@@ -50,10 +43,7 @@
     def compare(x: Bad, y: Bad) = evaluated
     override def signum(a: Bad): Int = evaluated
     override def abs(a: Bad): Bad = evaluated
-<<<<<<< HEAD
     def toBigIntOption(x: Bad): Option[BigInt] = evaluated
-=======
->>>>>>> dc22ebb7
     def toDouble(x: Bad): Double = evaluated
     def toReal(x: Bad): Real = evaluated
     def ceil(a:Bad): Bad = evaluated
