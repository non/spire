package spire.math

import org.scalatest.FunSuite

<<<<<<< HEAD
//import spire.algebra._
=======
>>>>>>> 492fcff7
import spire.std.int._

class SortingTest extends FunSuite {
  def testSort(before: Array[Int]) = {

    val goal = before.clone()
    scala.util.Sorting.quickSort(goal)

    val merged = before.clone()
    Sorting.mergeSort(merged)

     val quicked = before.clone()
     Sorting.quickSort(quicked)

    // make sure our result is ok
    for (i <- 0 until before.length) assert(merged(i) === goal(i))
     for (i <- 0 until before.length) assert(quicked(i) === goal(i))
  }

  test("sort empty array") {
    testSort(Array[Int]())
  }

  test("sort singleton") {
    testSort(Array[Int](1))
  }

  test("trivial sort") {
    testSort(Array(2, 1))
  }

  test("sort 3 decreasing") {
    testSort(Array(3, 2, 1))
  }

  test("sort()") {
    testSort(Array(23, 1, 52, 64, 234, 623, 124, 421, 421))
  }

  test("sort 5 decreasing") {
    testSort(Array(5, 4, 3, 2, 1))
  }
}<|MERGE_RESOLUTION|>--- conflicted
+++ resolved
@@ -2,10 +2,6 @@
 
 import org.scalatest.FunSuite
 
-<<<<<<< HEAD
-//import spire.algebra._
-=======
->>>>>>> 492fcff7
 import spire.std.int._
 
 class SortingTest extends FunSuite {
