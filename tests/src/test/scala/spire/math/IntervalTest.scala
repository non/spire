--- conflicted
+++ resolved
@@ -568,12 +568,9 @@
   property("[a, c) overlap (b, d] = PartialOverlap if a < b < c < d") {
     forAll() { (x: Rational, y: Rational, m: Rational, n: Rational) =>
 
-<<<<<<< HEAD
-=======
       /* TODO: the name `catsKernel` leaks here (and below), OK? */
       import spire.algebra.Order.catsKernelOrderingForOrder
 
->>>>>>> dc22ebb7
       val sorted = List(x, y, m, n).sorted
       whenever(sorted.distinct == sorted) {
         Interval.openUpper(sorted(0), sorted(2)).overlap(Interval.openLower(sorted(1), sorted(3))) shouldBe a[PartialOverlap[_]]
@@ -584,11 +581,8 @@
   property("[a, c] overlap [b, d] = PartialOverlap if a < b <= c < d") {
     forAll() { (x: Rational, y: Rational, m: Rational, n: Rational) =>
 
-<<<<<<< HEAD
-=======
       import spire.algebra.Order.catsKernelOrderingForOrder
 
->>>>>>> dc22ebb7
       val sorted = List(x, y, m, n).sorted
       whenever(sorted.distinct.size >= 3 && sorted(0) != sorted(1) && sorted(2) != sorted(3)) {
         Interval.closed(sorted(0), sorted(2)).overlap(Interval.closed(sorted(1), sorted(3))) shouldBe a[PartialOverlap[_]]
@@ -621,11 +615,8 @@
   property("[a, b) overlap (c, d] = Disjoint if a < b <= c < d") {
     forAll() { (x: Rational, y: Rational, m: Rational, n: Rational) =>
 
-<<<<<<< HEAD
-=======
       import spire.algebra.Order.catsKernelOrderingForOrder
 
->>>>>>> dc22ebb7
       val sorted = List(x, y, m, n).sorted
       whenever(sorted(0) < sorted(1) && sorted(2) < sorted(3)) {
         val overlap = Interval.openUpper(sorted(0), sorted(1)).overlap(Interval.openLower(sorted(2), sorted(3)))
@@ -638,11 +629,8 @@
   property("[a, b] overlap [c, d] = Disjoint if a <= b < c <= d") {
     forAll() { (x: Rational, y: Rational, m: Rational, n: Rational) =>
 
-<<<<<<< HEAD
-=======
       import spire.algebra.Order.catsKernelOrderingForOrder
 
->>>>>>> dc22ebb7
       val sorted = List(x, y, m, n).sorted
       whenever(sorted(1) < sorted(2)) {
         val overlap = Interval.closed(sorted(0), sorted(1)).overlap(Interval.closed(sorted(2), sorted(3)))
