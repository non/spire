--- conflicted
+++ resolved
@@ -128,17 +128,6 @@
   implicit def innerProductSpaceOps[V](v:V) = new InnerProductSpaceOps[V](v)
 }
 
-<<<<<<< HEAD
-trait CoordinateSpaceSyntax extends InnerProductSpaceSyntax {
-  implicit def coordinateSpaceOps[V](v:V) = new CoordinateSpaceOps[V](v)
-}
-
-trait EuclideanCoordinateSpaceSyntax extends CoordinateSpaceSyntax {
-  implicit def euclideanCoordinateSpaceOps[V](v:V) = new EuclideanCoordinateSpaceOps[V](v)
-}
-
-=======
->>>>>>> 1deaedee
 trait TrigSyntax {
   implicit def trigOps[A:Trig](a: A) = new TrigOps(a)
 }
@@ -176,27 +165,13 @@
 }
 
 trait UnboundSyntax {
-<<<<<<< HEAD
-  implicit def moduleUnboundOps[F](f: F)(implicit ev: Module[_, F]) =
-    new ModuleUnboundOps(f)
-
-  implicit def vectorSpaceUnboundOps[F](f: F)(implicit ev: VectorSpace[_, F]) =
-    new VectorSpaceUnboundOps(f)
-
   implicit def groupActionUnboundOps[G](g: G)(implicit ev: Action[_, G]) =
     new ActionUnboundOps(g)
   implicit def additiveActionUnboundOps[G](g: G)(implicit ev: AdditiveAction[_, G]) =
     new AdditiveActionUnboundOps(g)
   implicit def multiplicativeActionUnboundOps[G](g: G)(implicit ev: MultiplicativeAction[_, G]) =
     new MultiplicativeActionUnboundOps(g)
-=======
-  implicit def groupActionUnboundOps[G](g: G)(implicit ev: GroupAction[_, G]) =
-    new GroupActionUnboundOps(g)
-  implicit def additiveGroupActionUnboundOps[G](g: G)(implicit ev: AdditiveGroupAction[_, G]) =
-    new AdditiveGroupActionUnboundOps(g)
-  implicit def multiplicativeGroupActionUnboundOps[G](g: G)(implicit ev: MultiplicativeGroupAction[_, G]) =
-    new MultiplicativeGroupActionUnboundOps(g)
->>>>>>> 1deaedee
+
 }
 
 trait TorsorSyntax {
@@ -275,19 +250,10 @@
     FieldSyntax with
     NRootSyntax with
     TrigSyntax with
-<<<<<<< HEAD
     IntervalSyntax with
-    ModuleSyntax with
     VectorSpaceSyntax with
     NormedVectorSpaceSyntax with
     InnerProductSpaceSyntax with
-    CoordinateSpaceSyntax with
-    EuclideanCoordinateSpaceSyntax with
-=======
-    VectorSpaceSyntax with
-    NormedVectorSpaceSyntax with
-    InnerProductSpaceSyntax with
->>>>>>> 1deaedee
     LatticeSyntax with
     HeytingSyntax with
     BoolSyntax with
