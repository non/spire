--- conflicted
+++ resolved
@@ -5,13 +5,7 @@
 import scala.{specialized => spec}
 import scala.annotation.tailrec
 
-<<<<<<< HEAD
-import spire.math._
-import spire.algebra._
-=======
 import spire.algebra.{Field, NRoot, Order, Trig}
-import spire.random.mutable.Generator
->>>>>>> 62ea0dab
 
 trait Gaussian[@spec(Float,Double) A] {
   /**
