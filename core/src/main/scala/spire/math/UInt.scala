package spire.math

import spire.algebra.{IsIntegral, Order, Rig, Signed}

object UInt extends UIntInstances {
  @inline final def apply(n: Int): UInt = new UInt(n)
  @inline final def apply(n: Long): UInt = new UInt(n.toInt)

  @inline final val MinValue: UInt = UInt(0)
  @inline final val MaxValue: UInt = UInt(-1)
}

class UInt(val signed: Int) extends AnyVal {
  def toByte: Byte = signed.toByte
  def toChar: Char = signed.toChar
  def toShort: Short = signed.toShort
  def toInt: Int = signed
  def toLong: Long = signed & 0xffffffffL
  def toFloat: Float = toLong.toFloat
  def toDouble: Double = toLong.toDouble
  def toBigInt: BigInt = BigInt(toLong)

  def isValidByte: Boolean = toInt == toByte
  def isValidShort: Boolean = toInt == toShort
  def isValidChar: Boolean = toInt == toChar
  def isValidInt: Boolean = signed >= 0
  def isValidLong: Boolean = true

  override def toString: String = toLong.toString

  def == (that: UInt): Boolean = this.signed == that.signed
  def != (that: UInt): Boolean = this.signed != that.signed

<<<<<<< HEAD
  def <= (that: UInt) = this.toLong <= that.toLong
  def < (that: UInt) = this.toLong < that.toLong
  def >= (that: UInt) = this.toLong >= that.toLong
  def > (that: UInt) = this.toLong > that.toLong
  
  def ===(that: UInt): Boolean = 
    this.signed == that.signed

  def =!=(that: UInt): Boolean = 
    !(this === that)  

  def unary_- = UInt(this.signed)

  def + (that: UInt) = UInt(this.signed + that.signed)
  def - (that: UInt) = UInt(this.signed - that.signed)
  def * (that: UInt) = UInt(this.signed * that.signed)
  def / (that: UInt) = UInt(this.toLong / that.toLong)
  def % (that: UInt) = UInt(this.toLong % that.toLong)

  def unary_~ = UInt(~this.signed)

  def << (shift: Int) = UInt(signed << shift)
  def >> (shift: Int) = UInt(signed >>> shift)
  def >>> (shift: Int) = UInt(signed >>> shift)
  def & (that: UInt) = UInt(this.signed & that.signed)
  def | (that: UInt) = UInt(this.signed | that.signed)
  def ^ (that: UInt) = UInt(this.signed ^ that.signed)

  def ** (that: UInt) = UInt(pow(this.toLong, that.toLong))
=======
  def <= (that: UInt): Boolean = this.toLong <= that.toLong
  def < (that: UInt): Boolean = this.toLong < that.toLong
  def >= (that: UInt): Boolean = this.toLong >= that.toLong
  def > (that: UInt): Boolean = this.toLong > that.toLong

  def unary_- : UInt = UInt(-this.signed)

  def + (that: UInt): UInt = UInt(this.signed + that.signed)
  def - (that: UInt): UInt = UInt(this.signed - that.signed)
  def * (that: UInt): UInt = UInt(this.signed * that.signed)
  def / (that: UInt): UInt = UInt(this.toLong / that.toLong)
  def % (that: UInt): UInt = UInt(this.toLong % that.toLong)

  def unary_~ : UInt = UInt(~this.signed)

  def << (shift: Int): UInt = UInt(signed << shift)
  def >> (shift: Int): UInt = UInt(signed >>> shift)
  def >>> (shift: Int): UInt = UInt(signed >>> shift)
  def & (that: UInt): UInt = UInt(this.signed & that.signed)
  def | (that: UInt): UInt = UInt(this.signed | that.signed)
  def ^ (that: UInt): UInt = UInt(this.signed ^ that.signed)

  def ** (that: UInt): UInt = UInt(pow(this.toLong, that.toLong))
>>>>>>> 6db759b7
}

trait UIntInstances {
  implicit final val UIntAlgebra = new UIntAlgebra
  implicit final val UIntBitString = new UIntBitString
  import spire.math.NumberTag._
  implicit final val UIntTag = new UnsignedIntTag[UInt](UInt.MinValue, UInt.MaxValue)
}

private[math] trait UIntIsRig extends Rig[UInt] {
  def one: UInt = UInt(1)
  def plus(a:UInt, b:UInt): UInt = a + b
  override def pow(a:UInt, b:Int): UInt = {
    if (b < 0)
      throw new IllegalArgumentException("negative exponent: %s" format b)
    a ** UInt(b)
  }
  override def times(a:UInt, b:UInt): UInt = a * b
  def zero: UInt = UInt(0)
}

private[math] trait UIntOrder extends Order[UInt] {
  override def eqv(x:UInt, y:UInt): Boolean = x == y
  override def neqv(x:UInt, y:UInt): Boolean = x != y
  override def gt(x: UInt, y: UInt): Boolean = x > y
  override def gteqv(x: UInt, y: UInt): Boolean = x >= y
  override def lt(x: UInt, y: UInt): Boolean = x < y
  override def lteqv(x: UInt, y: UInt): Boolean = x <= y
  def compare(x: UInt, y: UInt): Int = if (x < y) -1 else if (x > y) 1 else 0
}

@SerialVersionUID(0L)
private[math] class UIntBitString extends BitString[UInt] with Serializable {
  def one: UInt = UInt(-1)
  def zero: UInt = UInt(0)
  def and(a: UInt, b: UInt): UInt = a & b
  def or(a: UInt, b: UInt): UInt = a | b
  def complement(a: UInt): UInt = ~a
  override def xor(a: UInt, b: UInt): UInt = a ^ b

  def signed: Boolean = false
  def width: Int = 32
  def toHexString(n: UInt): String = Integer.toHexString(n.signed)

  def bitCount(n: UInt): Int = Integer.bitCount(n.signed)
  def highestOneBit(n: UInt): UInt = UInt(Integer.highestOneBit(n.signed))
  def lowestOneBit(n: UInt): UInt = UInt(Integer.lowestOneBit(n.signed))
  def numberOfLeadingZeros(n: UInt): Int = Integer.numberOfLeadingZeros(n.signed)
  def numberOfTrailingZeros(n: UInt): Int = Integer.numberOfTrailingZeros(n.signed)

  def leftShift(n: UInt, i: Int): UInt = n << i
  def rightShift(n: UInt, i: Int): UInt = n >> i
  def signedRightShift(n: UInt, i: Int): UInt = n >>> i
  def rotateLeft(n: UInt, i: Int): UInt = UInt(Integer.rotateLeft(n.signed, i))
  def rotateRight(n: UInt, i: Int): UInt = UInt(Integer.rotateRight(n.signed, i))
}

private[math] trait UIntIsSigned extends Signed[UInt] {
  def signum(a: UInt): Int = java.lang.Integer.signum(a.signed) & 1
  def abs(a: UInt): UInt = a
}

private[math] trait UIntIsReal extends IsIntegral[UInt] with UIntOrder with UIntIsSigned {
  def toDouble(n: UInt): Double = n.toDouble
  def toBigInt(n: UInt): BigInt = n.toBigInt
}

@SerialVersionUID(0L)
private[math] class UIntAlgebra extends UIntIsRig with UIntIsReal with Serializable<|MERGE_RESOLUTION|>--- conflicted
+++ resolved
@@ -31,37 +31,9 @@
   def == (that: UInt): Boolean = this.signed == that.signed
   def != (that: UInt): Boolean = this.signed != that.signed
 
-<<<<<<< HEAD
-  def <= (that: UInt) = this.toLong <= that.toLong
-  def < (that: UInt) = this.toLong < that.toLong
-  def >= (that: UInt) = this.toLong >= that.toLong
-  def > (that: UInt) = this.toLong > that.toLong
-  
-  def ===(that: UInt): Boolean = 
-    this.signed == that.signed
+  def ===(that: UInt): Boolean = this.signed == that.signed
+  def =!=(that: UInt): Boolean = this.signed != that.signed
 
-  def =!=(that: UInt): Boolean = 
-    !(this === that)  
-
-  def unary_- = UInt(this.signed)
-
-  def + (that: UInt) = UInt(this.signed + that.signed)
-  def - (that: UInt) = UInt(this.signed - that.signed)
-  def * (that: UInt) = UInt(this.signed * that.signed)
-  def / (that: UInt) = UInt(this.toLong / that.toLong)
-  def % (that: UInt) = UInt(this.toLong % that.toLong)
-
-  def unary_~ = UInt(~this.signed)
-
-  def << (shift: Int) = UInt(signed << shift)
-  def >> (shift: Int) = UInt(signed >>> shift)
-  def >>> (shift: Int) = UInt(signed >>> shift)
-  def & (that: UInt) = UInt(this.signed & that.signed)
-  def | (that: UInt) = UInt(this.signed | that.signed)
-  def ^ (that: UInt) = UInt(this.signed ^ that.signed)
-
-  def ** (that: UInt) = UInt(pow(this.toLong, that.toLong))
-=======
   def <= (that: UInt): Boolean = this.toLong <= that.toLong
   def < (that: UInt): Boolean = this.toLong < that.toLong
   def >= (that: UInt): Boolean = this.toLong >= that.toLong
@@ -85,7 +57,6 @@
   def ^ (that: UInt): UInt = UInt(this.signed ^ that.signed)
 
   def ** (that: UInt): UInt = UInt(pow(this.toLong, that.toLong))
->>>>>>> 6db759b7
 }
 
 trait UIntInstances {
