--- conflicted
+++ resolved
@@ -13,12 +13,7 @@
 class PolyDense[@spec(Double) C] private[spire] (val coeffs: Array[C])
     (implicit val ct: ClassTag[C]) extends Polynomial[C] { lhs =>
 
-<<<<<<< HEAD
-  private lazy val _degree: Int = if(isZero) 0 else coeffs.length - 1
-  def degree: Int = _degree
-=======
   def degree: Int = if (isZero) 0 else coeffs.length - 1
->>>>>>> 1a44deb7
 
   def toSparse(implicit ring: Semiring[C], eq: Eq[C]): PolySparse[C] =
     Polynomial.sparse(data)
