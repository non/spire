package spire.math

import spire.algebra.{IsIntegral, Order, Rig, Signed}

object UShort extends UShortInstances {
  @inline final def apply(n: Char): UShort = new UShort(n)
  @inline final def apply(n: Short): UShort = new UShort(n.toChar)
  @inline final def apply(n: Int): UShort = new UShort(n.toChar)

  @inline final def MinValue: UShort = UShort(0)
  @inline final def MaxValue: UShort = UShort(Char.MaxValue)
}

class UShort(val signed: Char) extends AnyVal {
  def toByte: Byte = signed.toByte
  def toChar: Char = signed
  def toShort: Short = signed.toShort
  def toInt: Int = signed.toInt
  def toLong: Long = signed.toLong
  def toFloat: Float = signed.toFloat
  def toDouble: Double = signed.toDouble
  def toBigInt: BigInt = BigInt(toInt)

  def isValidByte: Boolean = signed == toByte
  def isValidShort: Boolean = signed == toShort
  def isValidChar: Boolean = true
  def isValidInt: Boolean = true
  def isValidLong: Boolean = true

  override def toString: String = toInt.toString

  def == (that: UShort): Boolean = this.signed == that.signed
  def != (that: UShort): Boolean = this.signed != that.signed

<<<<<<< HEAD
  def <= (that: UShort) = this.signed <= that.signed
  def < (that: UShort) = this.signed < that.signed
  def >= (that: UShort) = this.signed >= that.signed
  def > (that: UShort) = this.signed > that.signed
  
  def ===(that: UShort): Boolean = 
    this.signed == that.signed

  def =!=(that: UShort): Boolean =
    !(this === that)

  def unary_- = UShort(-this.signed)

  def + (that: UShort) = UShort(this.signed + that.signed)
  def - (that: UShort) = UShort(this.signed - that.signed)
  def * (that: UShort) = UShort(this.signed * that.signed)
  def / (that: UShort) = UShort(this.signed / that.signed)
  def % (that: UShort) = UShort(this.signed % that.signed)

  def unary_~ = UShort(~this.signed)

  def << (shift: Int) = UShort((signed & 0xffff) << (shift & 15))
  def >> (shift: Int) = UShort((signed & 0xffff) >>> (shift & 15))
  def >>> (shift: Int) = UShort((signed & 0xffff) >>> (shift & 15))
  def & (that: UShort) = UShort(this.signed & that.signed)
  def | (that: UShort) = UShort(this.signed | that.signed)
  def ^ (that: UShort) = UShort(this.signed ^ that.signed)

  def ** (that: UShort) = UShort(pow(this.toLong, that.toLong).toChar)
=======
  def <= (that: UShort): Boolean = this.signed <= that.signed
  def < (that: UShort): Boolean = this.signed < that.signed
  def >= (that: UShort): Boolean = this.signed >= that.signed
  def > (that: UShort): Boolean = this.signed > that.signed

  def unary_- : UShort = UShort(-this.signed)

  def + (that: UShort): UShort = UShort(this.signed + that.signed)
  def - (that: UShort): UShort = UShort(this.signed - that.signed)
  def * (that: UShort): UShort = UShort(this.signed * that.signed)
  def / (that: UShort): UShort = UShort(this.signed / that.signed)
  def % (that: UShort): UShort = UShort(this.signed % that.signed)

  def unary_~ : UShort = UShort(~this.signed)

  def << (shift: Int): UShort = UShort((signed & 0xffff) << (shift & 15))
  def >> (shift: Int): UShort = UShort((signed & 0xffff) >>> (shift & 15))
  def >>> (shift: Int): UShort = UShort((signed & 0xffff) >>> (shift & 15))
  def & (that: UShort): UShort = UShort(this.signed & that.signed)
  def | (that: UShort): UShort = UShort(this.signed | that.signed)
  def ^ (that: UShort): UShort = UShort(this.signed ^ that.signed)

  def ** (that: UShort): UShort = UShort(pow(this.toLong, that.toLong).toChar)
>>>>>>> 6db759b7
}

trait UShortInstances {
  implicit final val UShortAlgebra = new UShortAlgebra
  implicit final val UShortBitString = new UShortBitString
  import spire.math.NumberTag._
  implicit final val UShortTag = new UnsignedIntTag[UShort](UShort.MinValue, UShort.MaxValue)
}

private[math] trait UShortIsRig extends Rig[UShort] {
  def one: UShort = UShort(1)
  def plus(a:UShort, b:UShort): UShort = a + b
  override def pow(a:UShort, b:Int): UShort = {
    if (b < 0)
      throw new IllegalArgumentException("negative exponent: %s" format b)
    a ** UShort(b)
  }
  override def times(a:UShort, b:UShort): UShort = a * b
  def zero: UShort = UShort(0)
}

private[math] trait UShortOrder extends Order[UShort] {
  override def eqv(x:UShort, y:UShort): Boolean = x == y
  override def neqv(x:UShort, y:UShort): Boolean = x != y
  override def gt(x: UShort, y: UShort): Boolean = x > y
  override def gteqv(x: UShort, y: UShort): Boolean = x >= y
  override def lt(x: UShort, y: UShort): Boolean = x < y
  override def lteqv(x: UShort, y: UShort): Boolean = x <= y
  def compare(x: UShort, y: UShort): Int = if (x < y) -1 else if (x > y) 1 else 0
}

@SerialVersionUID(0L)
private[math] class UShortBitString extends BitString[UShort] with Serializable {
  def one: UShort = UShort(-1: Short)
  def zero: UShort = UShort(0: Short)
  def and(a: UShort, b: UShort): UShort = a & b
  def or(a: UShort, b: UShort): UShort = a | b
  def complement(a: UShort): UShort = ~a
  override def xor(a: UShort, b: UShort): UShort = a ^ b

  def signed: Boolean = false
  def width: Int = 16
  def toHexString(n: UShort): String = Integer.toHexString(n.toInt)

  def bitCount(n: UShort): Int = Integer.bitCount(n.toInt)
  def highestOneBit(n: UShort): UShort = UShort(Integer.highestOneBit(n.toInt))
  def lowestOneBit(n: UShort): UShort = UShort(Integer.lowestOneBit(n.toInt))
  def numberOfLeadingZeros(n: UShort): Int = Integer.numberOfLeadingZeros(n.toInt)
  def numberOfTrailingZeros(n: UShort): Int = Integer.numberOfTrailingZeros(n.toInt)

  def leftShift(n: UShort, i: Int): UShort = n << i
  def rightShift(n: UShort, i: Int): UShort = n >> i
  def signedRightShift(n: UShort, i: Int): UShort = n >>> i
  def rotateLeft(n: UShort, i: Int): UShort = {
    val j = i & 15
    (n << j) | (n >>> (16 - j))
  }
  def rotateRight(n: UShort, i: Int): UShort = {
    val j = i & 15
    (n >>> j) | (n << (16 - j))
  }
}

private[math] trait UShortIsSigned extends Signed[UShort] {
  def signum(a: UShort): Int = java.lang.Integer.signum(a.signed) & 1
  def abs(a: UShort): UShort = a
}

private[math] trait UShortIsReal extends IsIntegral[UShort] with UShortOrder with UShortIsSigned {
  def toDouble(n: UShort): Double = n.toDouble
  def toBigInt(n: UShort): BigInt = n.toBigInt
}

@SerialVersionUID(0L)
private[math] class UShortAlgebra extends UShortIsRig with UShortIsReal with Serializable<|MERGE_RESOLUTION|>--- conflicted
+++ resolved
@@ -32,37 +32,9 @@
   def == (that: UShort): Boolean = this.signed == that.signed
   def != (that: UShort): Boolean = this.signed != that.signed
 
-<<<<<<< HEAD
-  def <= (that: UShort) = this.signed <= that.signed
-  def < (that: UShort) = this.signed < that.signed
-  def >= (that: UShort) = this.signed >= that.signed
-  def > (that: UShort) = this.signed > that.signed
-  
-  def ===(that: UShort): Boolean = 
-    this.signed == that.signed
+  def ===(that: UShort): Boolean = this.signed == that.signed
+  def =!=(that: UShort): Boolean = this.signed != that.signed
 
-  def =!=(that: UShort): Boolean =
-    !(this === that)
-
-  def unary_- = UShort(-this.signed)
-
-  def + (that: UShort) = UShort(this.signed + that.signed)
-  def - (that: UShort) = UShort(this.signed - that.signed)
-  def * (that: UShort) = UShort(this.signed * that.signed)
-  def / (that: UShort) = UShort(this.signed / that.signed)
-  def % (that: UShort) = UShort(this.signed % that.signed)
-
-  def unary_~ = UShort(~this.signed)
-
-  def << (shift: Int) = UShort((signed & 0xffff) << (shift & 15))
-  def >> (shift: Int) = UShort((signed & 0xffff) >>> (shift & 15))
-  def >>> (shift: Int) = UShort((signed & 0xffff) >>> (shift & 15))
-  def & (that: UShort) = UShort(this.signed & that.signed)
-  def | (that: UShort) = UShort(this.signed | that.signed)
-  def ^ (that: UShort) = UShort(this.signed ^ that.signed)
-
-  def ** (that: UShort) = UShort(pow(this.toLong, that.toLong).toChar)
-=======
   def <= (that: UShort): Boolean = this.signed <= that.signed
   def < (that: UShort): Boolean = this.signed < that.signed
   def >= (that: UShort): Boolean = this.signed >= that.signed
@@ -86,7 +58,6 @@
   def ^ (that: UShort): UShort = UShort(this.signed ^ that.signed)
 
   def ** (that: UShort): UShort = UShort(pow(this.toLong, that.toLong).toChar)
->>>>>>> 6db759b7
 }
 
 trait UShortInstances {
