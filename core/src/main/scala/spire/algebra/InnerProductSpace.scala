--- conflicted
+++ resolved
@@ -26,7 +26,6 @@
   def norm(v: V): F = nroot.sqrt(vectorSpace.dot(v, v))
 }
 
-<<<<<<< HEAD
 private[algebra] class RealInnerProductSpace[V, @spec(Int, Long, Float, Double) K]
     (implicit val vectorSpace: VectorSpace[V, K], basis: Basis[V, K], K: Rng[K], K0: IsReal[K])
     extends InnerProductSpace[V, K] with PassThroughVectorSpace[V, K] {
@@ -34,18 +33,4 @@
 
   def dot(v: V, w: V): K =
     basis.zipFoldMap(v, w)(K.times)(K1)
-=======
-private[algebra] trait NormedInnerProductSpace[V, @spec(Float, Double) F] extends Any with NormedVectorSpace[V, F] {
-  def space: InnerProductSpace[V, F]
-  def scalar: Field[F] = space.scalar
-  def nroot: NRoot[F]
-
-  def zero: V = space.zero
-  def plus(v: V, w: V): V = space.plus(v, w)
-  def negate(v: V): V = space.negate(v)
-  override def minus(v: V, w: V): V = space.minus(v, w)
-  def timesl(f: F, v: V): V = space.timesl(f, v)
-  override def divr(v: V, f: F): V = space.divr(v, f)
-  def norm(v: V): F = nroot.sqrt(space.dot(v, v))
->>>>>>> a0211697
 }