--- conflicted
+++ resolved
@@ -269,10 +269,7 @@
   def isOne: Boolean = x == 1L
   def isOdd: Boolean = (x & 1L) != 0
   def isEven: Boolean = (x & 1L) == 0
-<<<<<<< HEAD
-
-=======
->>>>>>> fc536686
+
   def signum: Int = java.lang.Long.signum(x)
 
   def +(y: Long): SafeLong =
@@ -580,21 +577,15 @@
   def compare(x: SafeLong, y: SafeLong): Int = x compare y
 }
 
-<<<<<<< HEAD
 private[math] trait SafeLongIsUniqueFactorizationDomain extends UniqueFactorizationDomain[SafeLong]  {
   def isPrime(a: SafeLong): Boolean = a.isPrime
   def factor(a: SafeLong): prime.Factors = a.factor
 }
 
 
-private[math] trait SafeLongIsSigned extends Signed[SafeLong] {
-  def signum(a: SafeLong): Int = a.signum
-  def abs(a: SafeLong): SafeLong = a.abs
-=======
 private[math] trait SafeLongSigned extends Signed[SafeLong] with SafeLongOrder {
   override def signum(a: SafeLong): Int = a.signum
   override def abs(a: SafeLong): SafeLong = a.abs
->>>>>>> fc536686
 }
 
 private[math] trait SafeLongIsReal extends IsIntegral[SafeLong] with SafeLongSigned {
