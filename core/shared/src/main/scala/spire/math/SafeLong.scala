package spire
package math

import java.math.BigInteger

import spire.util.Opt
import scala.math.{ScalaNumber, ScalaNumericConversions}

import spire.macros.Checked
<<<<<<< HEAD
import spire.algebra._
=======

import spire.algebra.{CRing, Eq, EuclideanRing, GCDRing, IsIntegral, NRoot, Order, Signed, UniqueFactorizationDomain}
>>>>>>> dc22ebb7
import spire.std.long._
import spire.std.bigInteger._

//scalastyle:off equals.hash.code
/**
 * Provides a type to do safe long arithmetic. This type will never overflow,
 * but rather convert the underlying long to a BigInteger as need and back down
 * to a Long when possible.
 */
sealed abstract class SafeLong extends ScalaNumber with ScalaNumericConversions with Ordered[SafeLong] { lhs =>

  def isZero: Boolean

  def isOne: Boolean

  def isOdd: Boolean

  def isEven: Boolean

  def signum: Int

  final def +(rhs: SafeLong): SafeLong =
    rhs match {
      case SafeLongLong(n) => lhs + n
      case SafeLongBigInteger(n) => lhs + n
    }

  final def -(rhs: SafeLong): SafeLong =
    rhs match {
      case SafeLongLong(n) => lhs - n
      case SafeLongBigInteger(n) => lhs - n
    }

  final def *(rhs: SafeLong): SafeLong =
    rhs match {
      case SafeLongLong(n) => lhs * n
      case SafeLongBigInteger(n) => lhs * n
    }

  final def /(rhs: SafeLong): SafeLong =
    rhs match {
      case SafeLongLong(n) => lhs / n
      case SafeLongBigInteger(n) => lhs / n
    }

  final def equotmod(rhs: SafeLong): (SafeLong, SafeLong) = tquotmod(rhs)

  final def equot(rhs: SafeLong): SafeLong = tquot(rhs)

  final def emod(rhs: SafeLong): SafeLong = tmod(rhs)

  final def tquotmod(rhs: SafeLong): (SafeLong, SafeLong) =
    rhs match {
      case SafeLongLong(n) => lhs tquotmod n
      case SafeLongBigInteger(n) => lhs tquotmod n
    }

  final def tquot(rhs: SafeLong): SafeLong =
    rhs match {
      case SafeLongLong(n) => lhs tquot n
      case SafeLongBigInteger(n) => lhs tquot n
    }

  final def tmod(rhs: SafeLong): SafeLong =
    rhs match {
      case SafeLongLong(n) => lhs tmod n
      case SafeLongBigInteger(n) => lhs tmod n
    }

  final def fquotmod(rhs: SafeLong): (SafeLong, SafeLong) = {
    val (tq, tm) = tquotmod(rhs)
    val signsDiffer = (tm.signum == -rhs.signum)
    val fq = if (signsDiffer) tq - 1 else tq
    val fm = if (signsDiffer) tm + rhs else tm
    (fq, fm)
  }

  final def fquot(rhs: SafeLong): SafeLong = {
    val (tq, tm) = tquotmod(rhs)
    if (tm.signum == -rhs.signum) tq - 1 else tq
  }

  final def fmod(rhs: SafeLong): SafeLong = {
    val tm = tmod(rhs)
    if (tm.signum == -rhs.signum) tm + rhs else tm
  }

  final def &(rhs: SafeLong): SafeLong =
    rhs match {
      case SafeLongLong(n) => lhs & n
      case SafeLongBigInteger(n) => lhs & n
    }

  final def |(rhs: SafeLong): SafeLong =
    rhs match {
      case SafeLongLong(n) => lhs | n
      case SafeLongBigInteger(n) => lhs | n
    }

  final def ^(rhs: SafeLong): SafeLong =
    rhs match {
      case SafeLongLong(n) => lhs ^ n
      case SafeLongBigInteger(n) => lhs ^ n
    }

  def ===(that: SafeLong): Boolean =
    this == that

  def =!=(that: SafeLong): Boolean =
    !(this === that)

  def +(rhs: Long): SafeLong
  def -(rhs: Long): SafeLong
  def *(rhs: Long): SafeLong
  def /(rhs: Long): SafeLong
  def equot(rhs: Long): SafeLong = tquot(rhs)
  def emod(rhs: Long): SafeLong = tmod(rhs)
  def equotmod(rhs: Long): (SafeLong, SafeLong) = tquotmod(rhs)
  def tquot(rhs: Long): SafeLong
  def tmod(rhs: Long): SafeLong
  def tquotmod(rhs: Long): (SafeLong, SafeLong)
  def fquot(rhs: Long): SafeLong = fquot(SafeLong(rhs)) // TODO: optimize
  def fmod(rhs: Long): SafeLong = fmod(SafeLong(rhs))
  def fquotmod(rhs: Long): (SafeLong, SafeLong) = fquotmod(SafeLong(rhs))
  def &(rhs: Long): SafeLong
  def |(rhs: Long): SafeLong
  def ^(rhs: Long): SafeLong

  final def +(rhs: BigInt): SafeLong = this + rhs.bigInteger
  final def -(rhs: BigInt): SafeLong = this - rhs.bigInteger
  final def *(rhs: BigInt): SafeLong = this * rhs.bigInteger
  final def /(rhs: BigInt): SafeLong = this / rhs.bigInteger
  final def equot(rhs: BigInt): SafeLong = this tquot rhs.bigInteger
  final def emod(rhs: BigInt): SafeLong = this tmod rhs.bigInteger
  final def equotmod(rhs: BigInt): (SafeLong, SafeLong) = this tquotmod rhs.bigInteger
  final def tquot(rhs: BigInt): SafeLong = this tquot rhs.bigInteger
  final def tmod(rhs: BigInt): SafeLong = this tmod rhs.bigInteger
  final def tquotmod(rhs: BigInt): (SafeLong, SafeLong) = this tquotmod rhs.bigInteger
  final def fquot(rhs: BigInt): SafeLong = this fquot SafeLong(rhs) // TODO: optimize
  final def fmod(rhs: BigInt): SafeLong = this fmod SafeLong(rhs)
  final def fquotmod(rhs: BigInt): (SafeLong, SafeLong) = this fquotmod SafeLong(rhs)
  final def &(rhs: BigInt): SafeLong = this & rhs.bigInteger
  final def |(rhs: BigInt): SafeLong = this | rhs.bigInteger
  final def ^(rhs: BigInt): SafeLong = this ^ rhs.bigInteger

  private[math] def +(rhs: BigInteger): SafeLong
  private[math] def -(rhs: BigInteger): SafeLong
  private[math] def *(rhs: BigInteger): SafeLong
  private[math] def /(rhs: BigInteger): SafeLong
  private[math] def tquot(rhs: BigInteger): SafeLong
  private[math] def tmod(rhs: BigInteger): SafeLong
  private[math] def tquotmod(rhs: BigInteger): (SafeLong, SafeLong)
  private[math] def &(rhs: BigInteger): SafeLong
  private[math] def |(rhs: BigInteger): SafeLong
  private[math] def ^(rhs: BigInteger): SafeLong

  final def min(that: SafeLong): SafeLong =
    if (this < that) this else that

  final def max(that: SafeLong): SafeLong =
    if (this > that) this else that

  def <<(n: Int): SafeLong
  def >>(n: Int): SafeLong

  /**
   * Exponentiation function, e.g. x ** y
   *
   * If base ** exponent doesn't fit in a Long, the result will overflow (unlike
   * scala.math.pow which will return +/- Infinity).
   */
  final def **(k: Int):SafeLong = pow(k)

  final def pow(k: Int): SafeLong = {
    if (k < 0) throw new IllegalArgumentException(s"negative exponent: $k")

    @tailrec def loop(total: SafeLong, base: SafeLong, exp: Int): SafeLong = {
      if (exp == 0) total
      else if ((exp & 1) == 1) loop(total * base, base * base, exp >> 1)
      else loop(total, base * base, exp >> 1)
    }

    loop(SafeLong.one, this, k)
  }

  final def modPow(k: Int, mod: SafeLong): SafeLong = {
    if (k < 0) throw new IllegalArgumentException(s"negative exponent: $k")

    @tailrec def loop(total: SafeLong, base: SafeLong, k: Int, mod: SafeLong): SafeLong = {
      if (k == 0) total
      else if ((k & 1) == 1) loop((total * base) tmod mod, (base * base) tmod mod, k >> 1, mod)
      else loop(total, (base * base) tmod mod, k >> 1, mod)
    }

    loop(SafeLong.one tmod mod, this, k, mod)
  }

  def abs: SafeLong

  def gcd(that: SafeLong): SafeLong
<<<<<<< HEAD
  def lcm(that: SafeLong): SafeLong = if (this.isZero || that.isZero) SafeLong.zero else (this / (this gcd that)) * that
=======
  def lcm(that: SafeLong): SafeLong = (this / (this gcd that)) * that
>>>>>>> dc22ebb7

  def unary_-(): SafeLong

  def isValidLong: Boolean
  def getLong: Opt[Long]

  override def toByte: Byte = toLong.toByte
  override def toShort: Short = toLong.toShort
  override def toInt: Int = toLong.toInt
  final def toBigInt: BigInt = toBigInteger
  def toBigDecimal: BigDecimal
  private[math] def toBigInteger: BigInteger

  override def toString: String =
    this match {
      case SafeLongLong(n) => n.toString
      case SafeLongBigInteger(n) => n.toString
    }

  final def isWhole: Boolean = true

  /** Returns true if this SafeLong is probably prime, false if it's definitely composite. If certainty is ≤ 0, true is returned.
    * @param certainty a measure of the uncertainty that the caller is willing to tolerate:
    *                  if the call returns true the probability that this BigInteger is
    *                  prime exceeds (1 - 1/2^certainty).
    */
<<<<<<< HEAD
  final def isProbablePrime(certainty: Int): Boolean =
    toBigInteger.isProbablePrime(certainty)

  def isPrime: Boolean = prime.isPrime(this)

  def factor: prime.Factors = prime.factor(this)

  def isOdd: Boolean

  def isEven: Boolean
=======
  final def isProbablePrime(c: Int): Boolean =
    toBigInteger.isProbablePrime(c)
>>>>>>> dc22ebb7

  def isPrime: Boolean = prime.isPrime(this)

  def factor: prime.Factors = prime.factor(this)

  def isOdd: Boolean

  def isEven: Boolean

  def bitLength: Int

}

object SafeLong extends SafeLongInstances {

  final val minusOne: SafeLong = SafeLongLong(-1L)
  final val zero: SafeLong = SafeLongLong(0L)
  final val one: SafeLong = SafeLongLong(1L)
  final val two: SafeLong = SafeLongLong(2L)
  final val three: SafeLong = SafeLongLong(3L)
  final val ten: SafeLong = SafeLongLong(10L)

  private[spire] final val big64: BigInteger = BigInteger.ONE.shiftLeft(63)
  private[spire] final val safe64: SafeLong = SafeLong(big64)

  implicit def apply(x: Long): SafeLong = SafeLongLong(x)

  implicit def apply(x: BigInt): SafeLong =
    if (x.isValidLong) SafeLongLong(x.toLong) else SafeLongBigInteger(x.bigInteger)

  private[math] def apply(s: String): SafeLong =
    try {
      SafeLong(java.lang.Long.parseLong(s))
    } catch {
      case _: Exception => SafeLong(new BigInteger(s))
    }

  def longGcd(x: Long, y: Long): SafeLong = {
    def absWrap(x: Long): SafeLong =
      if (x >= 0) SafeLong(x)
      else if (x == Long.MinValue) SafeLong.safe64
      else SafeLong(-x)

    if (x == 0) absWrap(y)
    else if (y == 0) absWrap(x)
    else if (x == Long.MinValue) {
      if (y == Long.MinValue) SafeLong.safe64
      else spire.math.gcd(y, x % y)
    } else if (y == Long.MinValue) SafeLongLong(spire.math.gcd(x, y % x))
    else SafeLongLong(spire.math.gcd(x, y % x))
  }

  def mixedGcd(x: Long, y: BigInteger): SafeLong =
    if (y.signum == 0) {
      if (x >= 0) SafeLongLong(x)
      else if (x == Long.MinValue) SafeLong.safe64
      else SafeLongLong(-x)
    } else if (x == 0L) {
      SafeLong(y.abs)
    } else if (x == Long.MinValue) {
      SafeLong(SafeLong.big64 gcd y)
    } else {
      SafeLongLong(spire.math.gcd(x, (y remainder BigInteger.valueOf(x)).longValue))
    }
}

private[math] final case class SafeLongLong(x: Long) extends SafeLong {

  def isZero: Boolean = x == 0L
  def isOne: Boolean = x == 1L
  def isOdd: Boolean = (x & 1L) != 0
  def isEven: Boolean = (x & 1L) == 0
<<<<<<< HEAD
=======

>>>>>>> dc22ebb7
  def signum: Int = java.lang.Long.signum(x)

  def +(y: Long): SafeLong =
    Checked.tryOrReturn[SafeLong](SafeLongLong(x + y))(SafeLongBigInteger(BigInteger.valueOf(x) add BigInteger.valueOf(y)))

  def -(y: Long): SafeLong =
    Checked.tryOrReturn[SafeLong](SafeLongLong(x - y))(SafeLongBigInteger(BigInteger.valueOf(x) subtract BigInteger.valueOf(y)))

  def *(y: Long): SafeLong =
    Checked.tryOrReturn[SafeLong](SafeLongLong(x * y))(SafeLongBigInteger(BigInteger.valueOf(x) multiply BigInteger.valueOf(y)))

  def /(y: Long): SafeLong =
    Checked.tryOrReturn[SafeLong](SafeLongLong(x / y))(SafeLong.safe64)

  def tmod(y: Long): SafeLong =
    Checked.tryOrReturn[SafeLong](SafeLongLong(x % y))(SafeLong.zero)
  def tquot(y: Long): SafeLong = this / y
  def tquotmod(y: Long): (SafeLong, SafeLong) =
    if (x == Long.MinValue && y == -1L)
      (SafeLong.safe64, SafeLong.zero)
    else
      (SafeLongLong(x / y), SafeLongLong(x % y))

  def &(y: Long): SafeLong = SafeLongLong(x & y)
  def |(y: Long): SafeLong = SafeLongLong(x | y)
  def ^(y: Long): SafeLong = SafeLongLong(x ^ y)

  def +(y: BigInteger): SafeLong =
    if (y.bitLength <= 63) this + y.longValue
    else SafeLong(BigInteger.valueOf(x) add y)

  def -(y: BigInteger): SafeLong =
    if (y.bitLength <= 63) this - y.longValue
    else SafeLong(BigInteger.valueOf(x) subtract y)

  def *(y: BigInteger): SafeLong =
    if (y.bitLength <= 63) this * y.longValue
    else SafeLong(BigInteger.valueOf(x) multiply y)

  def /(y: BigInteger): SafeLong =
    if (y.bitLength <= 63) this / y.longValue
    else if (x == Long.MinValue && (y equals SafeLong.big64)) SafeLong.minusOne
    else SafeLong.zero

  def tquot(y: BigInteger): SafeLong = this / y
  def tmod(y: BigInteger): SafeLong =
    if (y.bitLength <= 63) this tmod y.longValue
    else if (x == Long.MinValue && (y equals SafeLong.big64)) SafeLong.zero
    else this
  def tquotmod(y: BigInteger): (SafeLong, SafeLong) =
    if (y.bitLength <= 63) this tquotmod y.longValue
    else if (x == Long.MinValue && (y equals SafeLong.big64)) (SafeLong.minusOne, SafeLong.zero)
    else (SafeLong.zero, this)

  def &(y: BigInteger): SafeLong = SafeLong(BigInteger.valueOf(x) and y)
  def |(y: BigInteger): SafeLong = SafeLong(BigInteger.valueOf(x) or y)
  def ^(y: BigInteger): SafeLong = SafeLong(BigInteger.valueOf(x) xor y)

  def unary_-(): SafeLong =
    Checked.tryOrReturn[SafeLong](SafeLongLong(-x))(SafeLongBigInteger(BigInteger.valueOf(x).negate()))

  override def <(that: SafeLong): Boolean =
    that match {
      case SafeLongLong(y) => x < y
      case SafeLongBigInteger(y) => y.signum > 0
    }

  override def <=(that: SafeLong): Boolean =
    that match {
      case SafeLongLong(y) => x <= y
      case SafeLongBigInteger(y) => y.signum > 0
    }

  override def >(that: SafeLong): Boolean =
    that match {
      case SafeLongLong(y) => x > y
      case SafeLongBigInteger(y) => y.signum < 0
    }

  override def >=(that: SafeLong): Boolean =
    that match {
      case SafeLongLong(y) => x >= y
      case SafeLongBigInteger(y) => y.signum < 0
    }

  def compare(that: SafeLong): Int =
    that match {
      case SafeLongLong(y) =>
        x compare y
      case SafeLongBigInteger(y) =>
        -y.signum
    }

  def <<(n: Int): SafeLong = {
    if (x == 0) return this
    if (n < 0) return this >> -n
    if (n < 64) {
      if (x >= 0) {
        if (x <= (0x7fffffffffffffffL >> n)) return SafeLongLong(x << n)
      } else {
        if (x >= (0x8000000000000000L >> n)) return SafeLongLong(x << n)
      }
    }
    SafeLongBigInteger(BigInteger.valueOf(x).shiftLeft(n))
  }

  def >>(n: Int): SafeLong =
    if (n >= 64) (if (x >= 0) SafeLong.zero else SafeLong.minusOne)
    else if (n >= 0) SafeLongLong(x >> n)
    else if (n == Int.MinValue) throw new ArithmeticException(">> MinValue not supported")
    else this << -n

  override def equals(that: Any): Boolean =
    that match {
      case SafeLongLong(y) => x == y
      case SafeLongBigInteger(y) => false
      case that: BigInt => if (that.bitLength > 63) false else that.toLong == x
      case that => that == x
    }

  def abs: SafeLong =
    if (x >= 0) this
    else if (x == Long.MinValue) SafeLong.safe64
    else SafeLong(-x)

  def gcd(that: SafeLong): SafeLong =
    that match {
      case SafeLongLong(y) => SafeLong.longGcd(x, y)
      case SafeLongBigInteger(y) => SafeLong.mixedGcd(x, y)
    }

  def doubleValue: Double = x.toDouble
  def floatValue: Float = x.toFloat
  def longValue: Long = x.toLong
  def intValue: Int = x.toInt

  def underlying: java.lang.Long = new java.lang.Long(x)
  def isValidLong: Boolean = true
  def getLong: Opt[Long] = Opt(x)

  override def toLong: Long = x
  def toBigInteger: BigInteger = BigInteger.valueOf(x)
  def toBigDecimal: BigDecimal = BigDecimal(x)

  def bitLength: Int = 64 - java.lang.Long.numberOfLeadingZeros(x)
}

private[math] final case class SafeLongBigInteger(x: BigInteger) extends SafeLong {

  def isZero: Boolean = false // 0 will always be represented as a SafeLongLong
  def isOne: Boolean = false // 1 will always be represented as a SafeLongLong
  def isOdd: Boolean = x.testBit(0)
  def isEven: Boolean = !x.testBit(0)
  def signum: Int = x.signum

  def +(y: Long): SafeLong =
    if ((x.signum ^ y) < 0) SafeLong(x add BigInteger.valueOf(y)) else SafeLongBigInteger(x add BigInteger.valueOf(y))

  def -(y: Long): SafeLong =
    if ((x.signum ^ y) >= 0) SafeLong(x subtract BigInteger.valueOf(y)) else SafeLongBigInteger(x subtract BigInteger.valueOf(y))

  def *(y: Long): SafeLong = SafeLong(x multiply BigInteger.valueOf(y))

  def /(y: Long): SafeLong = SafeLong(x divide BigInteger.valueOf(y))

  def tquot(y: Long): SafeLong = this / y
  def tmod(y: Long): SafeLong = SafeLong(x remainder BigInteger.valueOf(y))
  def tquotmod(y: Long): (SafeLong, SafeLong) = {
    val Array(q, r) = x.divideAndRemainder(BigInteger.valueOf(y))
    (SafeLong(q), SafeLong(r))
  }

  def &(y: Long): SafeLong = SafeLong(x and BigInteger.valueOf(y))
  def |(y: Long): SafeLong = SafeLong(x or BigInteger.valueOf(y))
  def ^(y: Long): SafeLong = SafeLong(x xor BigInteger.valueOf(y))

  def +(y: BigInteger): SafeLong =
    if ((x.signum ^ y.signum) < 0) SafeLong(x add y) else SafeLongBigInteger(x add y)

  def -(y: BigInteger): SafeLong =
    if ((x.signum ^ y.signum) < 0) SafeLongBigInteger(x subtract y) else SafeLong(x subtract y)

  def *(y: BigInteger): SafeLong = SafeLong(x multiply y)

  def /(y: BigInteger): SafeLong = SafeLong(x divide y)

  def tquot(y: BigInteger): SafeLong = this / y
  def tmod(y: BigInteger): SafeLong = SafeLong(x remainder y)
  def tquotmod(y: BigInteger): (SafeLong, SafeLong) = {
    val Array(q, r) = x divideAndRemainder y
    (SafeLong(q), SafeLong(r))
  }

  def &(y: BigInteger): SafeLong = SafeLong(x and y)
  def |(y: BigInteger): SafeLong = SafeLong(x or y)
  def ^(y: BigInteger): SafeLong = SafeLong(x xor y)

  def unary_-(): SafeLong = SafeLong(x.negate())

  def compare(that: SafeLong): Int =
    that match {
      case SafeLongLong(y) =>
        x.signum
      case SafeLongBigInteger(y) =>
        x compareTo y
    }

  def <<(n: Int): SafeLong = SafeLong(x.shiftLeft(n))
  def >>(n: Int): SafeLong = SafeLong(x.shiftRight(n))

  override def equals(that: Any): Boolean =
    that match {
      case SafeLongLong(y) => false
      case SafeLongBigInteger(y) => x == y
      case that: BigInt => x equals that.bigInteger
      case that => that == BigInt(x)
    }

  def abs: SafeLong =
    if (x.signum >= 0) this
    else SafeLongBigInteger(x.negate())

  def gcd(that: SafeLong): SafeLong =
    that match {
      case SafeLongLong(y) => SafeLong.mixedGcd(y, x)
      case SafeLongBigInteger(y) => SafeLong(x gcd y)
    }

  def doubleValue: Double = x.doubleValue
  def floatValue: Float = x.floatValue
  def longValue: Long = x.longValue
  def intValue: Int = x.intValue
  override def isValidByte: Boolean = false
  override def isValidShort: Boolean = false
  override def isValidInt: Boolean = false
  override def isValidLong: Boolean = false
  override def isValidChar: Boolean = false

  def underlying: BigInt = BigInt(x)

  def getLong: Opt[Long] = Opt.empty[Long]

  override def toLong: Long = x.longValue
  def toBigInteger: BigInteger = x
  def toBigDecimal: BigDecimal = BigDecimal(x)

  def bitLength: Int = x.bitLength
}

trait SafeLongInstances {
  @SerialVersionUID(1L)
<<<<<<< HEAD
  implicit object SafeLongAlgebra extends SafeLongIsEuclideanRing with SafeLongIsNRoot
    with SafeLongIsUniqueFactorizationDomain with Serializable
=======
  implicit object SafeLongAlgebra extends SafeLongIsEuclideanRing with SafeLongIsNRoot with SafeLongIsUniqueFactorizationDomain with Serializable
>>>>>>> dc22ebb7

  @SerialVersionUID(1L)
  implicit object SafeLongIsReal extends SafeLongIsReal with Serializable

  implicit final val SafeLongTag = new NumberTag.LargeTag[SafeLong](NumberTag.Integral, SafeLong.zero)
}

private[math] trait SafeLongIsCRing extends CRing[SafeLong] {
  override def minus(a:SafeLong, b:SafeLong): SafeLong = a - b
  def negate(a:SafeLong): SafeLong = -a
  val one: SafeLong = SafeLong.one
  def plus(a:SafeLong, b:SafeLong): SafeLong = a + b
  override def pow(a:SafeLong, b:Int): SafeLong = a pow b
  override def times(a:SafeLong, b:SafeLong): SafeLong = a * b
  val zero: SafeLong = SafeLong.zero

  override def fromInt(n: Int): SafeLong = SafeLong(n)
}

<<<<<<< HEAD
private[math] trait SafeLongIsEuclideanRing extends EuclideanRing[SafeLong] with SafeLongIsRing {
  def euclideanFunction(a: SafeLong): BigInt = a.abs.toBigInt
  def equot(a:SafeLong, b:SafeLong): SafeLong = a equot b
  def emod(a:SafeLong, b:SafeLong): SafeLong = a emod b
  override def equotmod(a:SafeLong, b:SafeLong): (SafeLong, SafeLong) = a equotmod b
  override def gcd(a:SafeLong, b:SafeLong)(implicit ev: Eq[SafeLong]): SafeLong = a gcd b
  override def lcm(a:SafeLong, b:SafeLong)(implicit ev: Eq[SafeLong]): SafeLong = a lcm b
=======
private[math] trait SafeLongIsGCDRing extends GCDRing[SafeLong] with SafeLongIsCRing {
  def lcm(a:SafeLong, b:SafeLong)(implicit ev: Eq[SafeLong]): SafeLong = a lcm b
  def gcd(a:SafeLong, b:SafeLong)(implicit ev: Eq[SafeLong]): SafeLong = a gcd b
}

private[math] trait SafeLongIsEuclideanRing extends EuclideanRing[SafeLong] with SafeLongIsGCDRing {
  def euclideanFunction(a:SafeLong): BigInt = a.abs.toBigInt
  def quot(a:SafeLong, b:SafeLong): SafeLong = a / b
  def mod(a:SafeLong, b:SafeLong): SafeLong = a % b
  override def quotmod(a:SafeLong, b:SafeLong): (SafeLong, SafeLong) = a /% b
  override def lcm(a:SafeLong, b:SafeLong)(implicit ev: Eq[SafeLong]): SafeLong = a lcm b
  override def gcd(a:SafeLong, b:SafeLong)(implicit ev: Eq[SafeLong]): SafeLong = a gcd b
>>>>>>> dc22ebb7
}

private[math] trait SafeLongIsNRoot extends NRoot[SafeLong] {
  def nroot(a: SafeLong, k: Int): SafeLong =
    a match {
      case SafeLongLong(n) => SafeLong(NRoot[Long].nroot(n, k))
      case SafeLongBigInteger(n) => SafeLong(NRoot[BigInteger].nroot(n, k))
    }

  def fpow(a: SafeLong, b: SafeLong): SafeLong =
    if (b.isValidInt) a.pow(b.toInt)
    else SafeLong(NRoot[BigInteger].fpow(a.toBigInteger, b.toBigInteger))
}

private[math] trait SafeLongIsUniqueFactorizationDomain extends UniqueFactorizationDomain[SafeLong] {
  def isPrime(a: SafeLong): Boolean = a.isPrime
  def factor(a: SafeLong): prime.Factors = a.factor
}

private[math] trait SafeLongOrder extends Order[SafeLong] {
  override def eqv(x: SafeLong, y: SafeLong): Boolean = x == y
  override def neqv(x: SafeLong, y: SafeLong): Boolean = x != y
  override def gt(x: SafeLong, y: SafeLong): Boolean = x > y
  override def gteqv(x: SafeLong, y: SafeLong): Boolean = x >= y
  override def lt(x: SafeLong, y: SafeLong): Boolean = x < y
  override def lteqv(x: SafeLong, y: SafeLong): Boolean = x <= y
  def compare(x: SafeLong, y: SafeLong): Int = x compare y
}

<<<<<<< HEAD
private[math] trait SafeLongIsSigned extends Signed[SafeLong] with SafeLongOrder {
  override def signum(a: SafeLong): Int = a.signum
  override def abs(a: SafeLong): SafeLong = a.abs
}

private[math] trait SafeLongTruncatedDivision extends TruncatedDivision[SafeLong] with SafeLongIsSigned {
  def toBigIntOption(x: SafeLong): Option[BigInt] = Some(x.toBigInt)
  def tquot(x: SafeLong, y: SafeLong): SafeLong = x tquot y
  def tmod(x: SafeLong, y: SafeLong): SafeLong = x tmod y
  override def tquotmod(x: SafeLong, y: SafeLong): (SafeLong, SafeLong) = x tquotmod y
  override def fquot(x: SafeLong, y: SafeLong): SafeLong = x fquot y
  override def fmod(x: SafeLong, y: SafeLong): SafeLong = x fmod y
  override def fquotmod(x: SafeLong, y: SafeLong): (SafeLong, SafeLong) = x fquotmod y
}

private[math] trait SafeLongIsReal extends IsIntegral[SafeLong] with SafeLongTruncatedDivision {
=======
private[math] trait SafeLongIsUniqueFactorizationDomain extends UniqueFactorizationDomain[SafeLong]  {
  def isPrime(a: SafeLong): Boolean = a.isPrime
  def factor(a: SafeLong): prime.Factors = a.factor
}


private[math] trait SafeLongSigned extends Signed[SafeLong] with SafeLongOrder {
  override def signum(a: SafeLong): Int = a.signum
  override def abs(a: SafeLong): SafeLong = a.abs
}

private[math] trait SafeLongIsReal extends IsIntegral[SafeLong] with SafeLongSigned {
>>>>>>> dc22ebb7
  def toDouble(n: SafeLong): Double = n.toDouble
  def toBigInt(n: SafeLong): BigInt = n.toBigInt
}<|MERGE_RESOLUTION|>--- conflicted
+++ resolved
@@ -7,12 +7,8 @@
 import scala.math.{ScalaNumber, ScalaNumericConversions}
 
 import spire.macros.Checked
-<<<<<<< HEAD
-import spire.algebra._
-=======
-
-import spire.algebra.{CRing, Eq, EuclideanRing, GCDRing, IsIntegral, NRoot, Order, Signed, UniqueFactorizationDomain}
->>>>>>> dc22ebb7
+
+import spire.algebra.{CRing, Eq, EuclideanRing, GCDRing, IsIntegral, NRoot, Order, Signed, TruncatedDivision, UniqueFactorizationDomain}
 import spire.std.long._
 import spire.std.bigInteger._
 
@@ -213,11 +209,7 @@
   def abs: SafeLong
 
   def gcd(that: SafeLong): SafeLong
-<<<<<<< HEAD
   def lcm(that: SafeLong): SafeLong = if (this.isZero || that.isZero) SafeLong.zero else (this / (this gcd that)) * that
-=======
-  def lcm(that: SafeLong): SafeLong = (this / (this gcd that)) * that
->>>>>>> dc22ebb7
 
   def unary_-(): SafeLong
 
@@ -241,32 +233,15 @@
 
   /** Returns true if this SafeLong is probably prime, false if it's definitely composite. If certainty is ≤ 0, true is returned.
     * @param certainty a measure of the uncertainty that the caller is willing to tolerate:
-    *                  if the call returns true the probability that this BigInteger is
+    *                  if the call returns true the probability that this SafeLong is
     *                  prime exceeds (1 - 1/2^certainty).
     */
-<<<<<<< HEAD
   final def isProbablePrime(certainty: Int): Boolean =
     toBigInteger.isProbablePrime(certainty)
 
   def isPrime: Boolean = prime.isPrime(this)
 
   def factor: prime.Factors = prime.factor(this)
-
-  def isOdd: Boolean
-
-  def isEven: Boolean
-=======
-  final def isProbablePrime(c: Int): Boolean =
-    toBigInteger.isProbablePrime(c)
->>>>>>> dc22ebb7
-
-  def isPrime: Boolean = prime.isPrime(this)
-
-  def factor: prime.Factors = prime.factor(this)
-
-  def isOdd: Boolean
-
-  def isEven: Boolean
 
   def bitLength: Int
 
@@ -331,10 +306,6 @@
   def isOne: Boolean = x == 1L
   def isOdd: Boolean = (x & 1L) != 0
   def isEven: Boolean = (x & 1L) == 0
-<<<<<<< HEAD
-=======
-
->>>>>>> dc22ebb7
   def signum: Int = java.lang.Long.signum(x)
 
   def +(y: Long): SafeLong =
@@ -585,13 +556,10 @@
 }
 
 trait SafeLongInstances {
+
   @SerialVersionUID(1L)
-<<<<<<< HEAD
   implicit object SafeLongAlgebra extends SafeLongIsEuclideanRing with SafeLongIsNRoot
     with SafeLongIsUniqueFactorizationDomain with Serializable
-=======
-  implicit object SafeLongAlgebra extends SafeLongIsEuclideanRing with SafeLongIsNRoot with SafeLongIsUniqueFactorizationDomain with Serializable
->>>>>>> dc22ebb7
 
   @SerialVersionUID(1L)
   implicit object SafeLongIsReal extends SafeLongIsReal with Serializable
@@ -611,28 +579,18 @@
   override def fromInt(n: Int): SafeLong = SafeLong(n)
 }
 
-<<<<<<< HEAD
-private[math] trait SafeLongIsEuclideanRing extends EuclideanRing[SafeLong] with SafeLongIsRing {
-  def euclideanFunction(a: SafeLong): BigInt = a.abs.toBigInt
+private[math] trait SafeLongIsGCDRing extends GCDRing[SafeLong] with SafeLongIsCRing {
+  def lcm(a:SafeLong, b:SafeLong)(implicit ev: Eq[SafeLong]): SafeLong = a lcm b
+  def gcd(a:SafeLong, b:SafeLong)(implicit ev: Eq[SafeLong]): SafeLong = a gcd b
+}
+
+private[math] trait SafeLongIsEuclideanRing extends EuclideanRing[SafeLong] with SafeLongIsGCDRing {
+  override def lcm(a:SafeLong, b:SafeLong)(implicit ev: Eq[SafeLong]): SafeLong = a lcm b
+  override def gcd(a:SafeLong, b:SafeLong)(implicit ev: Eq[SafeLong]): SafeLong = a gcd b
+  def euclideanFunction(a:SafeLong): BigInt = a.abs.toBigInt
   def equot(a:SafeLong, b:SafeLong): SafeLong = a equot b
   def emod(a:SafeLong, b:SafeLong): SafeLong = a emod b
   override def equotmod(a:SafeLong, b:SafeLong): (SafeLong, SafeLong) = a equotmod b
-  override def gcd(a:SafeLong, b:SafeLong)(implicit ev: Eq[SafeLong]): SafeLong = a gcd b
-  override def lcm(a:SafeLong, b:SafeLong)(implicit ev: Eq[SafeLong]): SafeLong = a lcm b
-=======
-private[math] trait SafeLongIsGCDRing extends GCDRing[SafeLong] with SafeLongIsCRing {
-  def lcm(a:SafeLong, b:SafeLong)(implicit ev: Eq[SafeLong]): SafeLong = a lcm b
-  def gcd(a:SafeLong, b:SafeLong)(implicit ev: Eq[SafeLong]): SafeLong = a gcd b
-}
-
-private[math] trait SafeLongIsEuclideanRing extends EuclideanRing[SafeLong] with SafeLongIsGCDRing {
-  def euclideanFunction(a:SafeLong): BigInt = a.abs.toBigInt
-  def quot(a:SafeLong, b:SafeLong): SafeLong = a / b
-  def mod(a:SafeLong, b:SafeLong): SafeLong = a % b
-  override def quotmod(a:SafeLong, b:SafeLong): (SafeLong, SafeLong) = a /% b
-  override def lcm(a:SafeLong, b:SafeLong)(implicit ev: Eq[SafeLong]): SafeLong = a lcm b
-  override def gcd(a:SafeLong, b:SafeLong)(implicit ev: Eq[SafeLong]): SafeLong = a gcd b
->>>>>>> dc22ebb7
 }
 
 private[math] trait SafeLongIsNRoot extends NRoot[SafeLong] {
@@ -662,13 +620,12 @@
   def compare(x: SafeLong, y: SafeLong): Int = x compare y
 }
 
-<<<<<<< HEAD
-private[math] trait SafeLongIsSigned extends Signed[SafeLong] with SafeLongOrder {
+private[math] trait SafeLongSigned extends Signed[SafeLong] with SafeLongOrder {
   override def signum(a: SafeLong): Int = a.signum
   override def abs(a: SafeLong): SafeLong = a.abs
 }
 
-private[math] trait SafeLongTruncatedDivision extends TruncatedDivision[SafeLong] with SafeLongIsSigned {
+private[math] trait SafeLongTruncatedDivision extends TruncatedDivision[SafeLong] with SafeLongSigned {
   def toBigIntOption(x: SafeLong): Option[BigInt] = Some(x.toBigInt)
   def tquot(x: SafeLong, y: SafeLong): SafeLong = x tquot y
   def tmod(x: SafeLong, y: SafeLong): SafeLong = x tmod y
@@ -679,20 +636,6 @@
 }
 
 private[math] trait SafeLongIsReal extends IsIntegral[SafeLong] with SafeLongTruncatedDivision {
-=======
-private[math] trait SafeLongIsUniqueFactorizationDomain extends UniqueFactorizationDomain[SafeLong]  {
-  def isPrime(a: SafeLong): Boolean = a.isPrime
-  def factor(a: SafeLong): prime.Factors = a.factor
-}
-
-
-private[math] trait SafeLongSigned extends Signed[SafeLong] with SafeLongOrder {
-  override def signum(a: SafeLong): Int = a.signum
-  override def abs(a: SafeLong): SafeLong = a.abs
-}
-
-private[math] trait SafeLongIsReal extends IsIntegral[SafeLong] with SafeLongSigned {
->>>>>>> dc22ebb7
   def toDouble(n: SafeLong): Double = n.toDouble
   def toBigInt(n: SafeLong): BigInt = n.toBigInt
 }