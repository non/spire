package spire

import java.lang.Long.numberOfTrailingZeros
import java.lang.Math
import java.math.MathContext
import java.math.RoundingMode

import scala.math.ScalaNumericConversions
import BigDecimal.RoundingMode.{CEILING, FLOOR, HALF_UP}

<<<<<<< HEAD
import spire.algebra._
=======
import BigDecimal.RoundingMode.{FLOOR, HALF_UP, CEILING}

import spire.algebra.{Eq, Field, GCDRing, IsReal, NRoot, Order, Signed, Trig}
>>>>>>> dc22ebb7
import spire.std.bigDecimal._
import spire.syntax.nroot._

package object math {

  /**
   * abs
   */
  final def abs(n: Byte): Byte = Math.abs(n).toByte
  final def abs(n: Short): Short = Math.abs(n).toShort
  final def abs(n: Int): Int = Math.abs(n)
  final def abs(n: Long): Long = Math.abs(n)
  final def abs(n: Float): Float = Math.abs(n)
  final def abs(n: Double): Double = Math.abs(n)
  final def abs[A](a: A)(implicit ev: Signed[A]): A = ev.abs(a)

  /**
   * ceil
   */
  final def ceil(n: Float): Float = Math.ceil(n).toFloat
  final def ceil(n: Double): Double = Math.ceil(n)
  final def ceil(n: BigDecimal): BigDecimal = n.setScale(0, CEILING)
  final def ceil[A](a: A)(implicit ev: IsReal[A]): A = ev.ceil(a)

  /**
   * choose (binomial coefficient)
   */
  def choose(n: Long, k: Long): BigInt = {
    if (n < 0 || k < 0) throw new IllegalArgumentException(s"n=$n, k=$k")
    if (k == 0L || k == n) return BigInt(1)
    if (k > n) return BigInt(0)
    if (n - k > k) return choose(n, n - k)

    @tailrec def loop(lo: Long, hi: Long, prod: BigInt): BigInt =
      if (lo > hi) prod
      else loop(lo + 1L, hi - 1L, BigInt(lo) * BigInt(hi) * prod)

    if (((n - k) & 1) == 1)
      loop(k + 1, n - 1L, BigInt(n)) / fact(n - k)
    else
      loop(k + 1, n, BigInt(1)) / fact(n - k)
  }

  /**
   * factorial
   */
  def fact(n: Long): BigInt = {
    @tailrec def loop(lo: Long, hi: Long, prod: BigInt): BigInt =
      if (lo > hi) prod
      else loop(lo + 1L, hi - 1L, BigInt(lo) * BigInt(hi) * prod)
    if (n < 0) throw new IllegalArgumentException(n.toString)
    else if (n == 0) BigInt(1)
    else if ((n & 1) == 1) loop(1L, n - 1L, BigInt(n))
    else loop(2L, n - 1L, BigInt(n))
  }

  /**
   * fibonacci
   */
  def fib(n: Long): BigInt = {
    if (n < 0) throw new IllegalArgumentException(n.toString)
    var i = 63
    while (((n >>> i) & 1) == 0 && i >= 0) i -= 1
    @tailrec def loop(a: BigInt, b: BigInt, i: Int): BigInt = {
      val c = a + b
      if (i < 0) b
      else if (((n >>> i) & 1) == 1) loop((a + c) * b, b * b + c * c, i - 1)
      else loop(a * a + b * b, (a + c) * b, i - 1)
    }
    loop(BigInt(1), BigInt(0), i)
  }

  /**
   * floor
   */
  final def floor(n: Float): Float = Math.floor(n).toFloat
  final def floor(n: Double): Double = Math.floor(n)
  final def floor(n: BigDecimal): BigDecimal = n.setScale(0, FLOOR)
  final def floor[A](a: A)(implicit ev: IsReal[A]): A = ev.floor(a)

  /**
   * round
   */
  final def round(a: Float): Float =
    if (Math.abs(a) >= 16777216.0F) a else Math.round(a).toFloat
  final def round(a: Double): Double =
    if (Math.abs(a) >= 4503599627370496.0) a else Math.round(a).toDouble
  final def round(a: BigDecimal): BigDecimal =
    a.setScale(0, HALF_UP)
  final def round[A](a: A)(implicit ev: IsReal[A]): A = ev.round(a)

  /**
   * exp
   */
  final def exp(n: Double): Double = Math.exp(n)

  final def exp(k: Int, precision: Int): BigDecimal = {
    val mc = new MathContext(precision + 1, RoundingMode.HALF_UP)
    var i = 2
    var num = BigInt(2)
    var denom = BigInt(1)

    val limit = BigInt(10).pow(precision)
    while (denom < limit) {
      denom = denom * i
      num = num * i + BigInt(1)
      i += 1
    }
    val sum = BigDecimal(num, mc) / BigDecimal(denom, mc)
    sum.setScale(precision - sum.precision + sum.scale, FLOOR).pow(k)
  }

  final def exp(k: BigDecimal): BigDecimal = {
    // take a BigDecimal to a BigInt power
    @tailrec
    def power(result: BigDecimal, base: BigDecimal, exponent: BigInt): BigDecimal =
      if (exponent.signum == 0) result
      else if (exponent.testBit(0)) power(result * base, base * base, exponent >> 1)
      else power(result, base * base, exponent >> 1)

    if (k.signum == 0) return BigDecimal(1)

    if (k.signum == -1) return BigDecimal(1) / exp(-k)

    val whole = k.setScale(0, FLOOR)

    if (whole.signum > 1) {
      val part = exp(BigDecimal(1) + (k - whole) / whole)
      return power(BigDecimal(1), part, whole.toBigInt)
    }

    var precision = k.mc.getPrecision + 3
    var leeway = 1000

    @tailrec
    def doit(precision: Int, leeway: Int): BigDecimal = {
      val mc = new MathContext(precision, RoundingMode.HALF_UP)
      var i = 2
      var sum = BigDecimal(1, mc) + k
      var factorial = BigDecimal(2, mc)
      var kpow = k * k
      var term = (kpow / factorial).setScale(precision, HALF_UP)
      while (term.signum != 0 && i < leeway) {
        i += 1
        sum += term
        factorial *= i
        kpow *= k
        term = (kpow / factorial).setScale(precision, HALF_UP)
      }

      if (i <= leeway) {
        sum.setScale(k.mc.getPrecision - sum.precision + sum.scale, FLOOR)
      } else {
        doit(precision + 3, leeway * 1000)
      }
    }

    val r = doit(k.mc.getPrecision + 3, 1000)
    new BigDecimal(r.bigDecimal, k.mc)
  }

  final def exp[A](a: A)(implicit t: Trig[A]): A = t.exp(a)

  /**
   * log
   */
  final def log(n: Double): Double = Math.log(n)

  final def log(n: Double, base: Int): Double =
    Math.log(n) / Math.log(base)

  final def log(n: BigDecimal): BigDecimal = {
    val scale = n.mc.getPrecision

    def ln(n: BigDecimal): BigDecimal = {
      val scale2 = scale + 1
      val limit = BigDecimal(5) * BigDecimal(10).pow(-scale2)

      @tailrec def loop(x: BigDecimal): BigDecimal = {
        val xp = exp(x)
        val term = (xp - n) / xp
        if (term > limit) loop(x - term) else x - term
      }

      loop(n.setScale(scale2, HALF_UP)).setScale(scale, HALF_UP)
    }

    if (n.signum < 1)
      throw new IllegalArgumentException("argument <= 0")

    @tailrec def rescale(x: BigDecimal, n: Int): (BigDecimal, Int) =
      if (x < 64) (x, n) else rescale(x.sqrt, n + 1)

    val (x, i) = rescale(n, 0)

    (ln(x) * BigDecimal(2).pow(i)).setScale(scale, HALF_UP)
  }

  def log(n: BigDecimal, base: Int): BigDecimal =
    log(n) / log(BigDecimal(base))

  final def log[A](a: A)(implicit t: Trig[A]): A =
    t.log(a)

  final def log[A](a: A, base: Int)(implicit f: Field[A], t: Trig[A]): A =
    f.div(t.log(a), t.log(f.fromInt(base)))

  /**
   * pow
   */

  // TODO: figure out how much precision we need from log(base) to
  // make the exp() have the right precision
  final def pow(base: BigDecimal, exponent: BigDecimal): BigDecimal =
    if (exponent.abs <= 99999999 && exponent.isWhole)
      base.pow(exponent.toInt)
    else
      exp(log(base) * exponent)

  final def pow(base: BigInt, ex: BigInt): BigInt = {
    @tailrec def bigIntPow(t: BigInt, b: BigInt, e: BigInt): BigInt =
      if (e.signum == 0) t
      else if (e.testBit(0)) bigIntPow(t * b, b * b, e >> 1)
      else bigIntPow(t, b * b, e >> 1)

    if (ex.signum < 0) {
      if (base.signum == 0) throw new ArithmeticException("zero can't be raised to negative power")
      else if (base == 1) base
      else if (base == -1) if (ex.testBit(0)) BigInt(1) else base
      else BigInt(0)
    } else if (ex.isValidInt) {
      base.pow(ex.toInt)
    } else {
      bigIntPow(BigInt(1), base, ex)
    }
  }

  /**
   * Exponentiation function, e.g. x^y
   *
   * If base^ex doesn't fit in a Long, the result will overflow (unlike
   * Math.pow which will return +/- Infinity).
   */
  final def pow(base: Long, exponent: Long): Long = {
    @tailrec def longPow(t: Long, b: Long, e: Long): Long =
      if (e == 0L) t
      else if ((e & 1) == 1) longPow(t * b, b * b, e >> 1L)
      else longPow(t, b * b, e >> 1L)

    if (exponent < 0L) {
      if(base == 0L) throw new ArithmeticException("zero can't be raised to negative power")
      else if (base == 1L) 1L
      else if (base == -1L) if ((exponent & 1L) == 0L) -1L else 1L
      else 0L
    } else {
      longPow(1L, base, exponent)
    }
  }

  final def pow(base: Double, exponent: Double): Double = Math.pow(base, exponent)

  /**
   * gcd
   */
  final def gcd(_x: Long, _y: Long): Long = {
    if (_x == 0L) return Math.abs(_y)
    if (_x == 1L) return 1L
    if (_y == 0L) return Math.abs(_x)
    if (_y == 1L) return 1L

    var x = _x
    var xz = numberOfTrailingZeros(x)
    x = Math.abs(x >> xz)

    var y = _y
    var yz = numberOfTrailingZeros(y)
    y = Math.abs(y >> yz)

    while (x != y) {
      if (x > y) {
        x -= y
        x >>= numberOfTrailingZeros(x)
      } else {
        y -= x
        y >>= numberOfTrailingZeros(y)
      }
    }

    if (xz < yz) x << xz else x << yz
  }

  final def gcd(a: BigInt, b: BigInt): BigInt = a.gcd(b)
<<<<<<< HEAD
  final def gcd[A](x: A, y: A)(implicit eqA: Eq[A], ringA: GCDRing[A]): A = ringA.gcd(x, y)
  final def gcd[A](xs: Seq[A])(implicit eqA: Eq[A], ringA: GCDRing[A]): A =
    xs.foldLeft(ringA.zero) { (x, y) => ringA.gcd(y, x) }
  final def gcd[A](x: A, y: A, z: A, rest: A*)(implicit eqA: Eq[A], ringA: GCDRing[A]): A =
    ringA.gcd(ringA.gcd(ringA.gcd(x, y), z), gcd(rest))
=======
  final def gcd[A:Eq](x: A, y: A)(implicit ev: GCDRing[A]): A = ev.gcd(x, y)
  final def gcd[A:Eq](xs: Seq[A])(implicit ev: GCDRing[A]): A =
    xs.reduceLeft(ev.gcd)
  final def gcd[A:Eq](x: A, y: A, z: A, rest: A*)(implicit ev: GCDRing[A]): A =
    if (rest.isEmpty) ev.gcd(ev.gcd(x, y), z)
    else ev.gcd(ev.gcd(ev.gcd(x, y), z), gcd(rest))
>>>>>>> dc22ebb7

  /**
   * lcm
   */
<<<<<<< HEAD
  final def lcm(x: Long, y: Long): Long =
    if (x == 0L || y == 0L) 0L else (x / gcd(x, y)) * y
  final def lcm(a: BigInt, b: BigInt): BigInt =
    if (a.signum == 0 || b.signum == 0) BigInt(0) else (a / a.gcd(b)) * b
  final def lcm[A](x: A, y: A)(implicit eqA: Eq[A], ringA: GCDRing[A]): A = ringA.lcm(x, y)

  /**
    * truncated division
    */
  def tquot(x: Int, y: Int): Int = x / y
  def tquot(x: Long, y: Long): Long = x / y
  def tquot(x: BigInt, y: BigInt): BigInt = x / y

  def tmod(x: Int, y: Int): Int = x % y
  def tmod(x: Long, y: Long): Long = x % y
  def tmod(x: BigInt, y: BigInt): BigInt = x % y

  def tquotmod(x: Int, y: Int): (Int, Int) = (x / y, x % y)
  def tquotmod(x: Long, y: Long): (Long, Long) = (x / y, x % y)
  def tquotmod(x: BigInt, y: BigInt): (BigInt, BigInt) = (x / y, x % y)

  def fquot(x: Int, y: Int): Int = { // TODO: for java 1.8, replace by java.lang.Math.floorDiv
    val tq = x / y
    val tm = x % y
    if (tm.signum == -y.signum) tq - 1 else tq
  }
  def fquot(x: Long, y: Long): Long = { // TODO: for java 1.8, replace by java.lang.Math.floorDiv
    val tq = x / y
    val tm = x % y
    if (tm.signum == -y.signum) tq - 1 else tq
  }
  def fquot(x: BigInt, y: BigInt): BigInt = { // TODO: for java 1.8, replace by java.lang.Math.floorDiv
    val tq = x / y
    val tm = x % y
    if (tm.signum == -y.signum) tq - 1 else tq
  }

  def fmod(x: Int, y: Int): Int = { // TODO: for java 1.8, replace by java.lang.Math.floorMod
    val tm = x % y
    if (tm.signum == -y.signum) tm + y else tm
  }
  def fmod(x: Long, y: Long): Long = { // TODO: for java 1.8, replace by java.lang.Math.floorMod
    val tm = x % y
    if (tm.signum == -y.signum) tm + y else tm
  }
  def fmod(x: BigInt, y: BigInt): BigInt = { // TODO: for java 1.8, replace by java.lang.Math.floorMod
    val tm = x % y
    if (tm.signum == -y.signum) tm + y else tm
  }

  def fquotmod(x: Int, y: Int): (Int, Int) = {
    // TODO: for java 1.8, replace by java.lang.Math.floorDiv,Mod
    val tq = x / y
    val tm = x % y
    if (tm.signum == -y.signum) (tq - 1, tm + y) else (tq, tm)
  }
  def fquotmod(x: Long, y: Long): (Long, Long) = {
    // TODO: for java 1.8, replace by java.lang.Math.floorDiv,Mod
    val tq = x / y
    val tm = x % y
    if (tm.signum == -y.signum) (tq - 1, tm + y) else (tq, tm)
  }
  def fquotmod(x: BigInt, y: BigInt): (BigInt, BigInt) = {
    // TODO: for java 1.8, replace by java.lang.Math.floorDiv,Mod
    val tq = x / y
    val tm = x % y
    if (tm.signum == -y.signum) (tq - 1, tm + y) else (tq, tm)
  }
=======
  final def lcm(x: Long, y: Long): Long = (x / gcd(x, y)) * y
  final def lcm(a: BigInt, b: BigInt): BigInt = (a / a.gcd(b)) * b
  final def lcm[A:Eq](x: A, y: A)(implicit ev: GCDRing[A]): A = ev.lcm(x, y)
>>>>>>> dc22ebb7

  /**
   * min
   */
  final def min(x: Byte, y: Byte): Byte = Math.min(x, y).toByte
  final def min(x: Short, y: Short): Short = Math.min(x, y).toShort
  final def min(x: Int, y: Int): Int = Math.min(x, y)
  final def min(x: Long, y: Long): Long = Math.min(x, y)
  final def min(x: Float, y: Float): Float = Math.min(x, y)
  final def min(x: Double, y: Double): Double = Math.min(x, y)
  final def min[A](x: A, y: A)(implicit ev: Order[A]): A = ev.min(x, y)

  /**
   * max
   */
  final def max(x: Byte, y: Byte): Byte = Math.max(x, y).toByte
  final def max(x: Short, y: Short): Short = Math.max(x, y).toShort
  final def max(x: Int, y: Int): Int = Math.max(x, y)
  final def max(x: Long, y: Long): Long = Math.max(x, y)
  final def max(x: Float, y: Float): Float = Math.max(x, y)
  final def max(x: Double, y: Double): Double = Math.max(x, y)
  final def max[A](x: A, y: A)(implicit ev: Order[A]): A = ev.max(x, y)

  /**
   * signum
   */
  final def signum(x: Double): Double = Math.signum(x)
  final def signum(x: Float): Float = Math.signum(x)
  final def signum[A](a: A)(implicit ev: Signed[A]): Int = ev.signum(a)

  /**
   * sqrt
   */
  final def sqrt(x: Double): Double = Math.sqrt(x)
  final def sqrt[A](a: A)(implicit ev: NRoot[A]): A = ev.sqrt(a)

  /**
   * e
   */
  final def e: Double = Math.E
  final def e[@sp(Float, Double) A](implicit ev: Trig[A]): A = ev.e

  /**
   * pi
   */
  final def pi: Double = Math.PI
  final def pi[@sp(Float, Double) A](implicit ev: Trig[A]): A = ev.pi

  final def sin[@sp(Float, Double) A](a: A)(implicit ev: Trig[A]): A = ev.sin(a)
  final def cos[@sp(Float, Double) A](a: A)(implicit ev: Trig[A]): A = ev.cos(a)
  final def tan[@sp(Float, Double) A](a: A)(implicit ev: Trig[A]): A = ev.tan(a)

  final def asin[@sp(Float, Double) A](a: A)(implicit ev: Trig[A]): A = ev.asin(a)
  final def acos[@sp(Float, Double) A](a: A)(implicit ev: Trig[A]): A = ev.acos(a)
  final def atan[@sp(Float, Double) A](a: A)(implicit ev: Trig[A]): A = ev.atan(a)
  final def atan2[@sp(Float, Double) A](y: A, x: A)(implicit ev: Trig[A]): A = ev.atan2(y, x)

  final def sinh[@sp(Float, Double) A](x: A)(implicit ev: Trig[A]): A = ev.sinh(x)
  final def cosh[@sp(Float, Double) A](x: A)(implicit ev: Trig[A]): A = ev.cosh(x)
  final def tanh[@sp(Float, Double) A](x: A)(implicit ev: Trig[A]): A = ev.tanh(x)

  // java.lang.Math/scala.math.compatibility
  final def cbrt(x: Double): Double = Math.cbrt(x)
  final def copySign(m: Double, s: Double): Double = Math.copySign(m, s)
  final def copySign(m: Float, s: Float): Float = Math.copySign(m, s)
  final def cosh(x: Double): Double = Math.cosh(x)
  final def expm1(x: Double): Double = Math.expm1(x)
  final def getExponent(x: Double): Int = Math.getExponent(x)
  final def getExponent(x: Float): Int = Math.getExponent(x)
  final def IEEEremainder(x: Double, d: Double): Double = Math.IEEEremainder(x, d)
  final def log10(x: Double): Double = Math.log10(x)
  final def log1p(x: Double): Double = Math.log1p(x)
  final def nextAfter(x: Double, y: Double): Double = Math.nextAfter(x, y)
  final def nextAfter(x: Float, y: Float): Float = Math.nextAfter(x, y)
  final def nextUp(x: Double): Double = Math.nextUp(x)
  final def nextUp(x: Float): Float = Math.nextUp(x)
  final def random(): Double = Math.random()
  final def rint(x: Double): Double = Math.rint(x)
  final def scalb(d: Double, s: Int): Double = Math.scalb(d, s)
  final def scalb(d: Float, s: Int): Float = Math.scalb(d, s)
  final def toDegrees(a: Double): Double = Math.toDegrees(a)
  final def toRadians(a: Double): Double = Math.toRadians(a)
  final def ulp(x: Double): Double = Math.ulp(x)
  final def ulp(x: Float): Double = Math.ulp(x)

  final def hypot[@sp(Float, Double) A](x: A, y: A)
    (implicit f: Field[A], n: NRoot[A], s: Signed[A]): A = {
    import spire.implicits._
    def abs(n: A): A = if (n < f.zero) -n else n
    if (x > y) abs(x) * (1 + (y/x)**2).sqrt
    else abs(y) * (1 + (x/y)**2).sqrt
  }

  // BigInt
  /**
   * This will return the largest integer that meets some criteria. Specifically,
   * if we're looking for some integer `x` and `f(x')` is guaranteed to return
   * `true` iff `x' <= x`, then this will return `x`.
   *
   * This can be used, for example, to find an integer `x` s.t. 
   * `x * x < y < (x+1)*(x+1)`, by using `intSearch(x => x * x <= y)`.
   */
  private def intSearch(f: Int => Boolean): Int = {
    val ceil = (0 until 32) find (i => !f(1 << i)) getOrElse 33
    if (ceil == 0) {
      0
    } else {
      (0 /: ((ceil - 1) to 0 by -1)) { (x, i) =>
        val y = x | (1 << i)
        if (f(y)) y else x
      }
    }
  }


  /**
   * Returns the digits to the right of the decimal point of `x / y` in base
   * `r` if x < y.
   */
  private def decDiv(x: BigInt, y: BigInt, r: Int): Stream[BigInt] = {
    val expanded = x * r
    val quot = expanded / y
    val rem = expanded - (quot * y)

    if (rem == 0) {
      Stream.cons(quot, Stream.empty)
    } else {
      Stream.cons(quot, decDiv(rem, y, r))
    }
  }

  /** Returns the digits of `x` in base `r`. */
  private def digitize(x: BigInt, r: Int, prev: List[Int] = Nil): List[Int] =
    if (x == 0) prev else digitize(x / r, r, (x % r).toInt :: prev)


  /** Converts a list of digits in base `r` to a `BigInt`. */
  private def undigitize(digits: Seq[Int], r: Int): BigInt =
    (BigInt(0) /: digits)(_ * r + _)


  // 1 billion: because it's the largest positive Int power of 10.
  private val radix = 1000000000

  /**
   * An implementation of the shifting n-th root algorithm for BigDecimal. For
   * the BigDecimal a, this is guaranteed to be accurate up to the precision
   * specified in ctxt.
   *
   * See http://en.wikipedia.org/wiki/Shifting_nth_root_algorithm
   *
   * @param a A (positive if k % 2 == 0) `BigDecimal`.
   * @param k A positive `Int` greater than 1.
   * @param ctxt The `MathContext` to bound the precision of the result.
   *
   * returns A `BigDecimal` approximation to the `k`-th root of `a`.
   */
  def nroot(a: BigDecimal, k: Int, ctxt: MathContext): BigDecimal =
    if (k == 0) {
      BigDecimal(1)
    } else if (a.signum < 0) {
      if (k % 2 == 0) {
        throw new ArithmeticException("%d-root of negative number" format k)
      } else {
        -nroot(-a, k, ctxt)
      }
    } else {
      val underlying = BigInt(a.bigDecimal.unscaledValue.toByteArray)
      val scale = BigInt(10) pow a.scale
      val intPart = digitize(underlying / scale, radix)
      val fracPart = decDiv(underlying % scale, scale, radix) map (_.toInt)
      val leader = if (intPart.size % k == 0) Stream.empty else {
        Stream.fill(k - intPart.size % k)(0)
      }
      val digits = leader ++ intPart.toStream ++ fracPart ++ Stream.continually(0)
      val radixPowK = BigInt(radix) pow k

      // Total # of digits to compute.
      // Note: I originally had `+ 1` here, but some edge cases were missed, so now
      // it is `+ 2`.
      val maxSize = (ctxt.getPrecision + 8) / 9 + 2

      def findRoot(digits: Stream[Int], y: BigInt, r: BigInt, i: Int): (Int, BigInt) = {
        val y_ = y * radix
        val a = undigitize(digits take k, radix)
        // Note: target grows quite fast (so I imagine (y_ + b) pow k does too).
        val target = radixPowK * r + a + (y_ pow k)
        val b = intSearch(b => ((y_ + b) pow k) <= target)

        val ny = y_ + b

        if (i == maxSize) {
          (i, ny)
        } else {
          val nr = target - (ny pow k)
          
          // TODO: Add stopping condition for when nr == 0 and there are no more
          // digits. Tricky part is refactoring to know when digits end...

          findRoot(digits drop k, ny, nr, i + 1)
        }
      }

      val (size, unscaled) = findRoot(digits, 0, 0, 1)
      val newscale = (size - (intPart.size + k - 1) / k) * 9
      BigDecimal(unscaled, newscale, ctxt)
    }

  // ugly internal scala.math.ScalaNumber utilities follow

  private[spire] def anyIsZero(n: Any): Boolean =
    n match {
      case x if x == 0 => true
      case c: ScalaNumericConversions => c.isValidInt && c.toInt == 0
      case _ => false
    }

  private[spire] def anyToDouble(n: Any): Double =
    n match {
      case n: Byte => n.toDouble
      case n: Short => n.toDouble
      case n: Char => n.toDouble
      case n: Int => n.toDouble
      case n: Long => n.toDouble
      case n: Float => n.toDouble
      case n: Double => n
      case c: ScalaNumericConversions => c.toDouble
      case _ => throw new UnsupportedOperationException(s"$n is not a ScalaNumber")
    }

  private[spire] def anyToLong(n: Any): Long =
    n match {
      case n: Byte => n.toLong
      case n: Short => n.toLong
      case n: Char => n.toLong
      case n: Int => n.toLong
      case n: Long => n
      case n: Float => n.toLong
      case n: Double => n.toLong
      case c: ScalaNumericConversions => c.toLong
      case _ => throw new UnsupportedOperationException(s"$n is not a ScalaNumber")
    }

  private[spire] def anyIsWhole(n: Any): Boolean =
    n match {
      case _: Byte => true
      case _: Short => true
      case _: Char => true
      case _: Int => true
      case _: Long => true
      case n: Float => n.isWhole
      case n: Double => n.isWhole
      case c: ScalaNumericConversions => c.isWhole
      case _ => throw new UnsupportedOperationException(s"$n is not a ScalaNumber")
    }

  private[spire] def anyIsValidInt(n: Any): Boolean =
    n match {
      case _: Byte => true
      case _: Short => true
      case _: Char => true
      case _: Int => true
      case n: Long => n.isValidInt
      case n: Float => n.isValidInt
      case n: Double => n.isValidInt
      case c: ScalaNumericConversions => c.isValidInt
      case _ => throw new UnsupportedOperationException(s"$n is not a ScalaNumber")
    }
}<|MERGE_RESOLUTION|>--- conflicted
+++ resolved
@@ -6,15 +6,9 @@
 import java.math.RoundingMode
 
 import scala.math.ScalaNumericConversions
-import BigDecimal.RoundingMode.{CEILING, FLOOR, HALF_UP}
-
-<<<<<<< HEAD
-import spire.algebra._
-=======
 import BigDecimal.RoundingMode.{FLOOR, HALF_UP, CEILING}
 
 import spire.algebra.{Eq, Field, GCDRing, IsReal, NRoot, Order, Signed, Trig}
->>>>>>> dc22ebb7
 import spire.std.bigDecimal._
 import spire.syntax.nroot._
 
@@ -307,30 +301,22 @@
   }
 
   final def gcd(a: BigInt, b: BigInt): BigInt = a.gcd(b)
-<<<<<<< HEAD
-  final def gcd[A](x: A, y: A)(implicit eqA: Eq[A], ringA: GCDRing[A]): A = ringA.gcd(x, y)
-  final def gcd[A](xs: Seq[A])(implicit eqA: Eq[A], ringA: GCDRing[A]): A =
-    xs.foldLeft(ringA.zero) { (x, y) => ringA.gcd(y, x) }
-  final def gcd[A](x: A, y: A, z: A, rest: A*)(implicit eqA: Eq[A], ringA: GCDRing[A]): A =
-    ringA.gcd(ringA.gcd(ringA.gcd(x, y), z), gcd(rest))
-=======
   final def gcd[A:Eq](x: A, y: A)(implicit ev: GCDRing[A]): A = ev.gcd(x, y)
   final def gcd[A:Eq](xs: Seq[A])(implicit ev: GCDRing[A]): A =
-    xs.reduceLeft(ev.gcd)
+    xs.foldLeft(ev.zero) { (x, y) => ev.gcd(y, x) }
   final def gcd[A:Eq](x: A, y: A, z: A, rest: A*)(implicit ev: GCDRing[A]): A =
     if (rest.isEmpty) ev.gcd(ev.gcd(x, y), z)
     else ev.gcd(ev.gcd(ev.gcd(x, y), z), gcd(rest))
->>>>>>> dc22ebb7
 
   /**
    * lcm
    */
-<<<<<<< HEAD
+
   final def lcm(x: Long, y: Long): Long =
     if (x == 0L || y == 0L) 0L else (x / gcd(x, y)) * y
   final def lcm(a: BigInt, b: BigInt): BigInt =
     if (a.signum == 0 || b.signum == 0) BigInt(0) else (a / a.gcd(b)) * b
-  final def lcm[A](x: A, y: A)(implicit eqA: Eq[A], ringA: GCDRing[A]): A = ringA.lcm(x, y)
+  final def lcm[A:Eq](x: A, y: A)(implicit ev: GCDRing[A]): A = ev.lcm(x, y)
 
   /**
     * truncated division
@@ -394,11 +380,6 @@
     val tm = x % y
     if (tm.signum == -y.signum) (tq - 1, tm + y) else (tq, tm)
   }
-=======
-  final def lcm(x: Long, y: Long): Long = (x / gcd(x, y)) * y
-  final def lcm(a: BigInt, b: BigInt): BigInt = (a / a.gcd(b)) * b
-  final def lcm[A:Eq](x: A, y: A)(implicit ev: GCDRing[A]): A = ev.lcm(x, y)
->>>>>>> dc22ebb7
 
   /**
    * min
