package spire
package math

import spire.algebra.{AdditiveAbGroup, IsReal, MultiplicativeAbGroup, NRoot, Ring}
import spire.std._


/**
 * TODO
 * 3. LiteralOps? Literal conversions?
 * 4. Review operator symbols?
 * 5. Support for more operators?
 * 6. Start to worry about things like e.g. pow(BigInt, BigInt)
 */

trait Numeric[@sp(Int,Long,Float,Double) A] extends Any with Ring[A]
with AdditiveAbGroup[A] with MultiplicativeAbGroup[A] with NRoot[A]
with ConvertableFrom[A] with ConvertableTo[A] with IsReal[A]

object Numeric {
  implicit final val ByteIsNumeric: Numeric[Byte] = new ByteIsNumeric
  implicit final val ShortIsNumeric: Numeric[Short] = new ShortIsNumeric
  implicit final val IntIsNumeric: Numeric[Int] = new IntIsNumeric
  implicit final val LongIsNumeric: Numeric[Long] = new LongIsNumeric
  implicit final val FloatIsNumeric: Numeric[Float] = new FloatIsNumeric
  implicit final val DoubleIsNumeric: Numeric[Double] = new DoubleIsNumeric
  implicit final val BigIntIsNumeric: Numeric[BigInt] = new BigIntIsNumeric
  implicit final val BigDecimalIsNumeric: Numeric[BigDecimal] = new BigDecimalIsNumeric
  implicit final val AlgebraicIsNumeric: Numeric[Algebraic] = new AlgebraicIsNumeric
  implicit final val RealIsNumeric: Numeric[Real] = new RealIsNumeric
  implicit final val RationalIsNumeric: Numeric[Rational] = new RationalIsNumeric

  // TODO implicit def complexIsNumeric[A: Fractional: Trig: IsReal]: ComplexIsNumeric[A] = new ComplexIsNumeric

  @inline final def apply[A](implicit ev: Numeric[A]):Numeric[A] = ev
}

@SerialVersionUID(0L)
private[math] class ByteIsNumeric extends Numeric[Byte] with ByteIsEuclideanRing with ByteIsNRoot
    with ConvertableFromByte with ConvertableToByte with ByteIsReal with Serializable {
  override def fromInt(n: Int): Byte = n.toByte
  override def fromBigInt(n: BigInt): Byte = n.toByte
  override def fromDouble(n: Double): Byte = n.toByte
  override def toDouble(n: Byte): Double = n.toDouble
  override def toRational(n: Byte): Rational = super[ByteIsReal].toRational(n)
  override def toAlgebraic(n: Byte): Algebraic = super[ByteIsReal].toAlgebraic(n)
  override def toReal(n: Byte): Real = super[ByteIsReal].toReal(n)
  override def toBigInt(n: Byte): BigInt = super[ByteIsReal].toBigInt(n)
  def div(a:Byte, b:Byte): Byte = (a / b).toByte
}

@SerialVersionUID(0L)
private[math] class ShortIsNumeric extends Numeric[Short] with ShortIsEuclideanRing with ShortIsNRoot
with ConvertableFromShort with ConvertableToShort with ShortIsReal with Serializable {
  override def fromInt(n: Int): Short = n.toShort
  override def fromBigInt(n: BigInt): Short = n.toShort
  override def fromDouble(n: Double): Short = n.toShort
  override def toDouble(n: Short): Double = n.toDouble
  override def toRational(n: Short): Rational = super[ShortIsReal].toRational(n)
  override def toAlgebraic(n: Short): Algebraic = super[ShortIsReal].toAlgebraic(n)
  override def toReal(n: Short): Real = super[ShortIsReal].toReal(n)
  override def toBigInt(n: Short): BigInt = super[ShortIsReal].toBigInt(n)
  def div(a:Short, b:Short): Short = (a / b).toShort
}

@SerialVersionUID(0L)
private[math] class IntIsNumeric extends Numeric[Int] with IntIsEuclideanRing with IntIsNRoot
with ConvertableFromInt with ConvertableToInt with IntIsReal with Serializable {
  override def fromInt(n: Int): Int = n
  override def fromBigInt(n: BigInt): Int = n.toInt
  override def fromDouble(n: Double): Int = n.toInt
  override def toDouble(n: Int): Double = n.toDouble
  override def toRational(n: Int): Rational = super[IntIsReal].toRational(n)
  override def toAlgebraic(n: Int): Algebraic = super[IntIsReal].toAlgebraic(n)
  override def toReal(n: Int): Real = super[IntIsReal].toReal(n)
  override def toBigInt(n: Int): BigInt = super[IntIsReal].toBigInt(n)
  def div(a: Int, b: Int): Int = a / b
}

@SerialVersionUID(0L)
private[math] class LongIsNumeric extends Numeric[Long] with LongIsEuclideanRing with LongIsNRoot
with ConvertableFromLong with ConvertableToLong with LongIsReal with Serializable {
  override def fromInt(n: Int): Long = n
  override def fromBigInt(n: BigInt): Long = n.toLong
  override def fromDouble(n: Double): Long = n.toLong
  override def toDouble(n: Long): Double = n.toDouble
  override def toRational(n: Long): Rational = super[LongIsReal].toRational(n)
  override def toAlgebraic(n: Long): Algebraic = super[LongIsReal].toAlgebraic(n)
  override def toReal(n: Long): Real = super[LongIsReal].toReal(n)
  override def toBigInt(n: Long): BigInt = super[LongIsReal].toBigInt(n)
  def div(a: Long, b: Long): Long = a / b
}

@SerialVersionUID(0L)
private[math] class BigIntIsNumeric extends Numeric[BigInt] with BigIntIsEuclideanRing
with BigIntIsNRoot with ConvertableFromBigInt with ConvertableToBigInt
with BigIntIsReal with Serializable {
  override def fromInt(n: Int): BigInt = BigInt(n)
  override def fromBigInt(n: BigInt): BigInt = n
  override def fromDouble(n: Double): BigInt = BigDecimal(n).toBigInt
  override def toDouble(n: BigInt): Double = n.toDouble
  override def toRational(n: BigInt): Rational = super[BigIntIsReal].toRational(n)
  override def toAlgebraic(n: BigInt): Algebraic = super[BigIntIsReal].toAlgebraic(n)
  override def toReal(n: BigInt): Real = super[BigIntIsReal].toReal(n)
  override def toBigInt(n: BigInt): BigInt = n
  def div(a: BigInt, b: BigInt): BigInt = a / b
}

@SerialVersionUID(0L)
private[math] class FloatIsNumeric extends Numeric[Float] with FloatIsField
with FloatIsNRoot with ConvertableFromFloat with ConvertableToFloat
with FloatIsReal with Serializable {
  override def fromInt(n: Int): Float = n.toFloat
  override def fromBigInt(n: BigInt): Float = n.toFloat
  override def fromDouble(n: Double): Float = n.toFloat
  override def toDouble(n: Float): Double = n.toDouble
  override def toRational(n: Float): Rational = super[FloatIsReal].toRational(n)
  override def toAlgebraic(n: Float): Algebraic = super[FloatIsReal].toAlgebraic(n)
  override def toReal(n: Float): Real = super[FloatIsReal].toReal(n)
}

@SerialVersionUID(0L)
private[math] class DoubleIsNumeric extends Numeric[Double] with DoubleIsField
with DoubleIsNRoot with ConvertableFromDouble with ConvertableToDouble
with DoubleIsReal with Serializable {
  override def fromInt(n: Int): Double = n.toDouble
  override def fromBigInt(n: BigInt): Double = n.toDouble
  override def fromDouble(n: Double): Double = n
  override def toDouble(n: Double): Double = n.toDouble
  override def toRational(n: Double): Rational = super[DoubleIsReal].toRational(n)
  override def toAlgebraic(n: Double): Algebraic = super[DoubleIsReal].toAlgebraic(n)
  override def toReal(n: Double): Real = super[DoubleIsReal].toReal(n)
}

@SerialVersionUID(0L)
private[math] class BigDecimalIsNumeric extends Numeric[BigDecimal] with BigDecimalIsField
with BigDecimalIsNRoot with ConvertableFromBigDecimal with ConvertableToBigDecimal
with BigDecimalIsReal with Serializable {
  override def fromInt(n: Int): BigDecimal = BigDecimal(n)
  override def fromBigInt(n: BigInt): BigDecimal = BigDecimal(n)
  override def fromDouble(n: Double): BigDecimal = BigDecimal(n)
  override def toDouble(n: BigDecimal): Double = n.toDouble
  override def toRational(n: BigDecimal): Rational = super[BigDecimalIsReal].toRational(n)
  override def toAlgebraic(n: BigDecimal): Algebraic = super[BigDecimalIsReal].toAlgebraic(n)
  override def toReal(n: BigDecimal): Real = super[BigDecimalIsReal].toReal(n)
}

@SerialVersionUID(0L)
private[math] class RationalIsNumeric
    extends Numeric[Rational]
    with RationalIsField
    with RationalApproximateNRoot
    with ConvertableFromRational
    with ConvertableToRational
    with RationalIsReal
    with Serializable {
<<<<<<< HEAD
=======
  override def fromInt(n: Int): Rational = Rational(n)
  override def fromBigInt(n: BigInt): Rational = Rational(n)
  override def fromDouble(n: Double): Rational = Rational(n)
>>>>>>> 226dd2eb
  override def toDouble(n: Rational): Double = n.toDouble
  override def toRational(n: Rational): Rational = n
  override def toAlgebraic(n: Rational): Algebraic = super[RationalIsReal].toAlgebraic(n)
  override def toReal(n: Rational): Real = super[RationalIsReal].toReal(n)
}

@SerialVersionUID(1L)
private[math] class AlgebraicIsNumeric extends Numeric[Algebraic] with AlgebraicIsFieldWithNRoot
with ConvertableFromAlgebraic with ConvertableToAlgebraic with AlgebraicIsReal with Serializable {
  override def fromInt(n: Int): Algebraic = Algebraic(n)
  override def fromBigInt(n: BigInt): Algebraic = Algebraic(n)
  override def fromDouble(n: Double): Algebraic = Algebraic(n)
  override def toDouble(n: Algebraic): Double = n.toDouble
  override def toAlgebraic(n: Algebraic): Algebraic = n
  override def toReal(n: Algebraic): Real = super[AlgebraicIsReal].toReal(n)
}

@SerialVersionUID(0L)
private[math] class RealIsNumeric extends Numeric[Real] with RealIsFractional with Serializable {
  override def fromInt(n: Int): Real = Real(n)
  override def fromDouble(n: Double): Real = Real(n)
  override def toDouble(n: Real): Double = n.toDouble
}

/* TODO: what to do with complex, which is not ordered?

@SerialVersionUID(0L)
class ComplexIsNumeric[A](implicit
    val algebra: Fractional[A], val trig: Trig[A], val order: IsReal[A])
extends ComplexEq[A] with ComplexIsField[A] with Numeric[Complex[A]]
with ComplexIsTrig[A] with ComplexIsNRoot[A]
with ConvertableFromComplex[A] with ConvertableToComplex[A]
with Serializable {
  def scalar = this
  def nroot: NRoot[A] = algebra

  override def fromInt(n: Int): Complex[A] = Complex.fromInt[A](n)
  override def fromBigInt(n: BigInt): Complex[A] = Complex.fromBigInt[A](n)
  override def fromDouble(n: Double): Complex[A] = Complex[A](algebra.fromDouble(n))

  override def eqv(x: Complex[A], y: Complex[A]): Boolean = x == y
  override def nroot(a: Complex[A], n: Int): Complex[A] = a.pow(reciprocal(fromInt(n)))

  def compare(x:Complex[A], y:Complex[A]): Int =
    if (x eqv y) 0 else throw new UnsupportedOperationException("undefined")

  def ceil(a: Complex[A]): Complex[A] = a.ceil
  def floor(a: Complex[A]): Complex[A] = a.floor
  def isWhole(a: Complex[A]): Boolean = a.isWhole
  def round(a: Complex[A]): Complex[A] = a.round
}
 */<|MERGE_RESOLUTION|>--- conflicted
+++ resolved
@@ -154,12 +154,9 @@
     with ConvertableToRational
     with RationalIsReal
     with Serializable {
-<<<<<<< HEAD
-=======
   override def fromInt(n: Int): Rational = Rational(n)
   override def fromBigInt(n: BigInt): Rational = Rational(n)
   override def fromDouble(n: Double): Rational = Rational(n)
->>>>>>> 226dd2eb
   override def toDouble(n: Rational): Double = n.toDouble
   override def toRational(n: Rational): Rational = n
   override def toAlgebraic(n: Rational): Algebraic = super[RationalIsReal].toAlgebraic(n)
