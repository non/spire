package spire
package math.prime

import spire.algebra.{Sign, UniqueFactorizationDomain}
import spire.algebra.Sign.{Negative, Positive, Zero}
import spire.math.SafeLong
import spire.std.int._
import spire.std.map._
import spire.syntax.rng._

object Factors {
  val zero = Factors(Map.empty, Zero)
  val one = Factors(Map.empty, Positive)

  def apply(n: Long): Factors = factor(SafeLong(n))
  def apply(n: BigInt): Factors = factor(SafeLong(n))
  def apply(n: SafeLong): Factors = factor(n)
  def apply(s: String): Factors = factor(SafeLong(s))
}

<<<<<<< HEAD
case class Factors(factors: Map[SafeLong, Int], sign: Sign)
    extends UniqueFactorizationDomain.Factors[SafeLong] with Iterable[(SafeLong, Int)] with Ordered[Factors] { lhs =>
=======
case class Factors(elements: Map[SafeLong, Int], sign: Sign)
    extends UniqueFactorizationDomain.Decomposition[SafeLong] with Iterable[(SafeLong, Int)] with Ordered[Factors] { lhs =>
>>>>>>> dc22ebb7

  def unit = SafeLong(sign.toInt)

  private[prime] def prod(m: Map[SafeLong, Int]): SafeLong =
    m.foldLeft(SafeLong.one) { case (t, (p, e)) => t * p.pow(e) }

  lazy val value: SafeLong = sign match {
    case Positive => prod(elements)
    case Zero => SafeLong.zero
    case Negative => -prod(elements)
  }

  override def toString(): String = {
    def terms =
      if (elements.isEmpty) "1"
      else elements.toSeq.sorted.map { case (p, e) => s"$p^$e" }.mkString(" * ")
    sign match {
      case Positive => s"($terms)"
      case Zero => "(0)"
      case Negative => s"-($terms)"
    }
  }

  def signum: Int = sign.toInt

  def iterator: Iterator[(SafeLong, Int)] = elements.iterator

  def toMap: Map[SafeLong, Int] = elements

  def uniqueFactors: Set[SafeLong] = elements.keySet

  def contains(p: SafeLong): Boolean = elements.contains(p)

  def get(p: SafeLong): Int = elements.getOrElse(p, 0)

  def compare(rhs: Factors): Int = {
    val n = lhs.signum - rhs.signum
    if (n == 0) lhs.value compare rhs.value else java.lang.Integer.signum(n)
  }

  def compare(rhs: Int): Int =
    sign match {
      case Positive =>
        var t = SafeLong.one
        val it = iterator
        while (it.hasNext && t <= rhs) { val (p, e) = it.next(); t *= (p ** e) }
        t compare rhs
      case Zero =>
        rhs.signum
      case Negative =>
        var t = -SafeLong.one
        val it = iterator
        while (it.hasNext && t >= rhs) { val (p, e) = it.next(); t *= (p ** e) }
        t compare rhs
    }

  def gcd(rhs: Factors): Factors =
    Factors(lhs.elements.flatMap { case (p, le) =>
      rhs.elements.get(p).map(re => (p, le min re))
    }, Positive)

  def lcm(rhs: Factors): Factors =
    Factors(lhs.elements.foldLeft(rhs.elements) { case (fs, (p, e)) =>
      fs.updated(p, fs.getOrElse(p, 0) max e)
    }, Positive)

  def unary_-(): Factors = Factors(elements, -sign)

  def +(rhs: Factors): Factors = Factors(lhs.value + rhs.value)
  def +(rhs: SafeLong): Factors = Factors(lhs.value + rhs)

  def -(rhs: Factors): Factors = Factors(lhs.value - rhs.value)
  def -(rhs: SafeLong): Factors = Factors(lhs.value - rhs)

  def *(rhs: Factors): Factors =
    Factors(lhs.elements + rhs.elements, lhs.sign * rhs.sign)
  def *(rhs: SafeLong): Factors =
    lhs * Factors(rhs)

  private[prime] def qm(rhs: Factors): (Int, Map[SafeLong, Int], Map[SafeLong, Int], Map[SafeLong, Int]) = {
    val sign = (lhs.sign * rhs.sign).toInt
    val (nn, dd) = (lhs.elements - rhs.elements).filter(_._2 != 0).partition(_._2 > 0)
    val cc = lhs.elements.flatMap { case (p, le) =>
      rhs.elements.get(p).map(re => (p, le min re))
    }
    (sign, nn, dd.map { case (p, e) => (p, -e) }, cc)
  }

  def /(rhs: Factors): Factors = {
    val (sign, nn, dd, cc) = qm(rhs)
    if (dd.isEmpty) Factors(nn, sign) else Factors((prod(nn) * sign) / prod(dd))
  }

  def /(rhs: SafeLong): Factors =
    elements.get(rhs) match {
      case Some(1) =>
        Factors(elements - rhs, sign)
      case Some(n) =>
        Factors(elements.updated(rhs, n - 1), sign)
      case None =>
        val n = lhs.value / rhs
        if (n < rhs) Factors(n) else lhs / Factors(rhs)
    }

  def emod(rhs: Factors): Factors = {
    val (_, nn, dd, cc) = qm(rhs)
    if (dd.isEmpty) Factors.zero
    else Factors(((prod(nn) * lhs.signum) emod prod(dd)) * prod(cc))
  }

  def emod(rhs: SafeLong): Factors =
    lhs emod Factors(rhs)

  def equotmod(rhs: Factors): (Factors, Factors) = {
    val (sign, nn, dd, cc) = qm(rhs)
    if (dd.isEmpty) {
      (Factors(nn, sign), Factors.zero)
    } else {
      val (q, m) = prod(nn) equotmod prod(dd)
      (Factors(q) * sign, Factors(m * prod(cc)) * lhs.signum)
    }
  }

<<<<<<< HEAD
  def equotmod(rhs: SafeLong): (Factors, Factors) =
    factors.get(rhs) match {
=======
  def /%(rhs: SafeLong): (Factors, Factors) =
    elements.get(rhs) match {
>>>>>>> dc22ebb7
      case Some(1) =>
        (Factors(elements - rhs, sign), Factors.zero)
      case Some(n) =>
        (Factors(elements.updated(rhs, n - 1), sign), Factors.zero)
      case None =>
        val (q, m) = lhs.value equotmod rhs
        (Factors(q), Factors(m))
    }

  def pow(rhs: Int): Factors =
    if (rhs < 0) {
      throw new IllegalArgumentException("negative exponent")
    } else if (rhs == 0) {
      Factors.one
    } else {
      val sign = lhs.sign match {
        case Negative if (rhs & 1) == 0 => Positive
        case sign => sign
      }
      Factors(lhs.elements.map { case (p, e) => (p, e * rhs) }, sign)
    }
}<|MERGE_RESOLUTION|>--- conflicted
+++ resolved
@@ -18,13 +18,8 @@
   def apply(s: String): Factors = factor(SafeLong(s))
 }
 
-<<<<<<< HEAD
-case class Factors(factors: Map[SafeLong, Int], sign: Sign)
-    extends UniqueFactorizationDomain.Factors[SafeLong] with Iterable[(SafeLong, Int)] with Ordered[Factors] { lhs =>
-=======
 case class Factors(elements: Map[SafeLong, Int], sign: Sign)
     extends UniqueFactorizationDomain.Decomposition[SafeLong] with Iterable[(SafeLong, Int)] with Ordered[Factors] { lhs =>
->>>>>>> dc22ebb7
 
   def unit = SafeLong(sign.toInt)
 
@@ -148,13 +143,8 @@
     }
   }
 
-<<<<<<< HEAD
   def equotmod(rhs: SafeLong): (Factors, Factors) =
-    factors.get(rhs) match {
-=======
-  def /%(rhs: SafeLong): (Factors, Factors) =
     elements.get(rhs) match {
->>>>>>> dc22ebb7
       case Some(1) =>
         (Factors(elements - rhs, sign), Factors.zero)
       case Some(n) =>
