package spire
package math

<<<<<<< HEAD
import scala.math.{ScalaNumericConversions}
=======
import scala.math.ScalaNumericConversions
>>>>>>> 44d47e1c
import java.lang.Math

import spire.algebra.{Eq, EuclideanRing, Field, Gcd, IsReal, IsRational, NRoot, Order, Ring, Signed, Trig}
import spire.std.bigDecimal._
import spire.syntax.isReal._
import spire.syntax.nroot._

// TODO: implement toNumber and fromNumber in ConvertableTo/From.
// TODO: pow() is hairy; should support more cases and generate better errors
// TODO: decide what should be public/private

/**
 * Convenient apply and implicits for Numbers
 */
object Number extends NumberInstances {

  final val zero: Number = Number(0)
  final val one: Number = Number(1)

  implicit def apply(n: Int): Number = IntNumber(SafeLong(n))
  implicit def apply(n: Long): Number = IntNumber(SafeLong(n))
  implicit def apply(n: BigInt): Number = IntNumber(SafeLong(n))
  implicit def apply(n: SafeLong): Number = IntNumber(n)
  implicit def apply(n: BigDecimal): Number = DecimalNumber(n)
  implicit def apply(n: Rational): Number = RationalNumber(n)
  implicit def apply(n: Natural): Number = IntNumber(n.toBigInt)

  implicit def apply(n: Float): Number =
    if (java.lang.Float.isNaN(n) || java.lang.Float.isInfinite(n))
      throw new IllegalArgumentException(n.toString)
    else
      FloatNumber(n)

  implicit def apply(n: Double): Number =
    if (java.lang.Double.isNaN(n) || java.lang.Double.isInfinite(n))
      throw new IllegalArgumentException(n.toString)
    else
      FloatNumber(n)

  def apply(s: String): Number =
    try {
      Number(SafeLong(s))
    } catch {
      case _: Exception => Number(BigDecimal(s))
    }

  private[math] val minInt = SafeLong(Int.MinValue)
  private[math] val maxInt = SafeLong(Int.MaxValue)

  private[math] val minLong = SafeLong(Long.MinValue)
  private[math] val maxLong = SafeLong(Long.MaxValue)

  private[math] val minDouble = BigDecimal(Double.MinValue)
  private[math] val maxDouble = BigDecimal(Double.MaxValue)
}

sealed trait Number extends ScalaNumericConversions with Serializable {
  def abs: Number
  def signum: Int

  def withinInt: Boolean
  def withinLong: Boolean
  def withinDouble: Boolean

  def canBeInt: Boolean
  def canBeLong: Boolean
  def isExact: Boolean

  def unary_-(): Number

  def toBigInt: BigInt
  def toBigDecimal: BigDecimal
  def toRational: Rational

  def +(rhs: Number): Number
  def *(rhs: Number): Number
  def -(rhs: Number): Number
  def /(rhs: Number): Number
  def /~(rhs: Number): Number
  def %(rhs: Number): Number
  def /%(rhs: Number): (Number, Number)

  private[math] def r_-(lhs: Number): Number
  private[math] def r_/(lhs: Number): Number
  private[math] def r_/~(lhs: Number): Number
  private[math] def r_%(lhs: Number): Number
  private[math] def r_/%(lhs: Number): (Number, Number)

  def pow(rhs: Number): Number
  final def **(rhs: Number): Number = pow(rhs)

  def ===(rhs: Number): Boolean
  def =!=(rhs: Number): Boolean = !(this === rhs)

  def compare(rhs: Number): Int
  def min(rhs: Number): Number = if (this < rhs) this else rhs
  def max(rhs: Number): Number = if (this > rhs) this else rhs

  final def <(rhs: Number): Boolean = compare(rhs) < 0
  final def <=(rhs: Number): Boolean = compare(rhs) <= 0
  final def >(rhs: Number): Boolean = compare(rhs) > 0
  final def >=(rhs: Number): Boolean = compare(rhs) >= 0

  def &(rhs: Number): Number = throw new UnsupportedOperationException("%s not an integer" format this)
  def |(rhs: Number): Number = throw new UnsupportedOperationException("%s not an integer" format this)
  def ^(rhs: Number): Number = throw new UnsupportedOperationException("%s not an integer" format this)
  def <<(rhs: Number): Number = throw new UnsupportedOperationException("%s not an integer" format this)
  def >>(rhs: Number): Number = throw new UnsupportedOperationException("%s not an integer" format this)

  def floor: Number
  def ceil: Number
  def round: Number
}


/**
 * Number with an underlying Long representation.
 */
private[math] case class IntNumber(n: SafeLong) extends Number { lhs =>

  override def toString(): String = n.toString

  def abs: IntNumber = IntNumber(n.abs)
  def signum: Int = n.signum

  def withinInt: Boolean = Number.minInt <= n && n <= Number.maxInt
  def withinLong: Boolean = Number.minLong <= n && n <= Number.maxLong
  def withinDouble: Boolean = {
    val d = n.toBigDecimal
    Number.minDouble <= d && d <= Number.maxDouble
  }

  def canBeInt: Boolean = isWhole && withinInt
  def canBeLong: Boolean = isWhole && withinLong
  def isExact: Boolean = true

  def toBigInt: BigInt = n.toBigInt
  def toBigDecimal: BigDecimal = n.toBigDecimal
  def toRational: Rational = Rational(n)

  def underlying: java.lang.Object = n.underlying

  def isWhole: Boolean = true
  def doubleValue: Double = n.doubleValue
  def floatValue: Float = n.floatValue
  def longValue: Long = n.longValue
  def intValue: Int = n.intValue

  def compare(rhs: Number): Int = rhs match {
    case IntNumber(m) => n.compare(m)
    case t => -t.compare(lhs)
  }

  override def equals(that: Any): Boolean =
    that match {
      case that: Number => this === that
      case that => n == that
    }

  def ===(that: Number): Boolean =
    that match {
      case IntNumber(n2) => n == n2
      case that => that === this
    }

  def unary_- : Number = Number(-n)

  def +(rhs: Number): Number = rhs match {
    case IntNumber(m) => IntNumber(n + m)
    case t => t + lhs
  }
  def *(rhs: Number): Number = rhs match {
    case IntNumber(m) => IntNumber(n * m)
    case t => t * lhs
  }
  def -(rhs: Number): Number = rhs match {
    case IntNumber(m) => IntNumber(n - m)
    case t => t r_- lhs
  }
  def /(rhs: Number): Number = rhs match {
    case IntNumber(m) => n match {
      case SafeLongLong(x) => m match {
        case SafeLongLong(y) => Number(x.toDouble / y.toDouble)
        case SafeLongBigInteger(y) => DecimalNumber(BigDecimal(x) / BigDecimal(y))
      }
      case SafeLongBigInteger(x) => Number(BigDecimal(x) / m.toBigDecimal)
    }
    case t => t r_/ lhs
  }
  def /~(rhs: Number): Number = rhs match {
    case IntNumber(m) => IntNumber(n / m)
    case t => t r_/~ lhs
  }
  def %(rhs: Number): Number = rhs match {
    case IntNumber(m) => IntNumber(n % m)
    case t => t r_% lhs
  }
  def /%(rhs: Number): (Number, Number) = rhs match {
    case IntNumber(m) => (IntNumber(n / m), IntNumber(n % m))
    case t => t r_/% lhs
  }

  private[math] def r_-(lhs: Number): Number = lhs match {
    case IntNumber(m) => IntNumber(m - n)
    case t => t - lhs
  }
  private[math] def r_/(lhs: Number): Number = lhs match {
    case IntNumber(m) => n match {
      case SafeLongLong(x) => m match {
        case SafeLongLong(y) => Number(y.toDouble / x.toDouble)
        case SafeLongBigInteger(y) => DecimalNumber(BigDecimal(y) / BigDecimal(x))
      }
      case SafeLongBigInteger(x) => Number(m.toBigDecimal / BigDecimal(x))
    }
    case t => t / lhs
  }
  private[math] def r_/~(lhs: Number): Number = lhs match {
    case IntNumber(m) => IntNumber(m / n)
    case t => t /~ lhs
  }
  private[math] def r_%(lhs: Number): Number = lhs match {
    case IntNumber(m) => IntNumber(m % n)
    case t => t % lhs
  }
  private[math] def r_/%(lhs: Number): (Number, Number) = lhs match {
    case IntNumber(m) => (IntNumber(m / n), IntNumber(m % n))
    case t => t /% lhs
  }

  def pow(rhs: Number): Number = rhs match {
    case _ if rhs.canBeInt => Number(n.pow(rhs.intValue))
    case FloatNumber(m) if (withinDouble) => Number(spire.math.pow(doubleValue, m))
    case _ => Number(spire.math.pow(lhs.toBigDecimal, rhs.toBigDecimal))
  }

  override def &(rhs: Number): Number = rhs match {
    case IntNumber(x) => IntNumber(n & x)
    case _ => throw new IllegalArgumentException("%s not an integer" format rhs)
  }
  override def |(rhs: Number): Number = rhs match {
    case IntNumber(x) => IntNumber(n | x)
    case _ => throw new IllegalArgumentException("%s not an integer" format rhs)
  }
  override def ^(rhs: Number): Number = rhs match {
    case IntNumber(x) => IntNumber(n ^ x)
    case _ => throw new IllegalArgumentException("%s not an integer" format rhs)
  }
  override def <<(rhs: Number): Number = rhs match {
    case IntNumber(x) => IntNumber(n << x.toInt)
    case _ => throw new IllegalArgumentException("%s not an integer" format rhs)
  }
  override def >>(rhs: Number): Number = rhs match {
    case IntNumber(x) => IntNumber(n >> x.toInt)
    case _ => throw new IllegalArgumentException("%s not an integer" format rhs)
  }

  def sqrt: Number =
    if (withinDouble)
      Number(Math.sqrt(n.toDouble))
    else
      Number(n.toBigDecimal.sqrt)

  def nroot(k: Int): Number =
    if (withinDouble)
      Number(Math.pow(n.toDouble, 1.0 / k))
    else
      Number(n.toBigDecimal.nroot(k))

  def floor: Number = this
  def ceil: Number = this
  def round: Number = this
}

private[math] case class FloatNumber(n: Double) extends Number { lhs =>

  override def toString(): String = n.toString

  def abs: FloatNumber = FloatNumber(Math.abs(n))
  def signum: Int = Math.signum(n).toInt

  def withinInt: Boolean = Int.MinValue.toDouble <= n && n <= Int.MaxValue.toDouble
  def withinLong: Boolean = Long.MinValue.toDouble <= n && n <= Long.MaxValue.toDouble
  def withinDouble: Boolean = Double.MinValue <= n && n <= Double.MaxValue

  def canBeInt: Boolean = isWhole && withinInt
  def canBeLong: Boolean = isWhole && withinLong
  def isExact: Boolean = false

  def underlying: java.lang.Double = new java.lang.Double(n)
  def isWhole: Boolean = (n % 1) == 0.0
  def doubleValue: Double = n
  def floatValue: Float = n.toFloat
  def longValue: Long = n.toLong
  def intValue: Int = n.toInt

  def toBigInt: BigInt = BigDecimal(n).toBigInt
  def toBigDecimal: BigDecimal = BigDecimal(n)
  def toRational: Rational = Rational(n)

  def compare(rhs: Number): Int = rhs match {
    case IntNumber(m) => BigDecimal(n) compare m.toBigDecimal
    case FloatNumber(m) => n compare m
    case t => -t.compare(lhs)
  }

  override def equals(that: Any): Boolean =
    that match {
      case that: Number => this === that
      case that => n == that
    }

  def ===(that: Number): Boolean =
    that match {
      case FloatNumber(n2) => n == n2
      case IntNumber(m) => m == m.toDouble.toLong && m == n
      case _ => that == this
    }

  def unary_- : Number = Number(-n)

  def +(rhs: Number): Number = rhs match {
    case IntNumber(m) => m match {
      case SafeLongLong(x) => Number(n + x)
      case SafeLongBigInteger(x) => Number(BigDecimal(x) + n)
    }
    case FloatNumber(m) => Number(n + m)
    case t => t + lhs
  }

  def *(rhs: Number): Number = rhs match {
    case IntNumber(m) => m match {
      case SafeLongLong(x) => Number(n * x)
      case SafeLongBigInteger(x) => Number(BigDecimal(n) * BigDecimal(x))
    }
    case FloatNumber(m) => Number(n * m)
    case t => t * lhs
  }

  def -(rhs: Number): Number = rhs match {
    case IntNumber(m) => m match {
      case SafeLongLong(x) => Number(n - x)
      case SafeLongBigInteger(x) => Number(BigDecimal(n) + BigDecimal(x))
    }
    case FloatNumber(m) => Number(n - m)
    case t => t r_- lhs
  }
  private[math] def r_-(lhs: Number): Number = lhs match {
    case IntNumber(m) => m match {
      case SafeLongLong(x) => Number(x - n)
      case SafeLongBigInteger(x) => Number(BigDecimal(x) - BigDecimal(n))
    }
    case FloatNumber(m) => Number(m - n)
    case t => t - lhs
  }

  def /(rhs: Number): Number = rhs match {
    case IntNumber(m) => m match {
      case SafeLongLong(x) => Number(n / x)
      case SafeLongBigInteger(x) => Number(BigDecimal(n) / BigDecimal(x))
    }
    case FloatNumber(m) => Number(n / m)
    case t => t r_/ lhs
  }
  private[math] def r_/(lhs: Number): Number = lhs match {
    case IntNumber(m) => m match {
      case SafeLongLong(x) => Number(x / n)
      case SafeLongBigInteger(x) => Number(BigDecimal(x) / BigDecimal(n))
    }
    case FloatNumber(m) => Number(m / n)
    case t => t / lhs
  }

  def /~(rhs: Number): Number = rhs match {
    case IntNumber(m) => m match {
      case SafeLongLong(x) => Number(Math.floor(n / x))
      case SafeLongBigInteger(x) => Number(BigDecimal(n) quot BigDecimal(x))
    }
    case FloatNumber(m) => Number(Math.floor(n / m))
    case t => t r_/~ lhs
  }
  private[math] def r_/~(lhs: Number): Number = lhs match {
    case IntNumber(m) => m match {
      case SafeLongLong(x) => Number(Math.floor(x / n))
      case SafeLongBigInteger(x) => Number(BigDecimal(x) quot n)
    }
    case FloatNumber(m) => Number(Math.floor(m / n))
    case t => t /~ lhs
  }

  def %(rhs: Number): Number = rhs match {
    case IntNumber(m) => m match {
      case SafeLongLong(x) => Number(n % x)
      case SafeLongBigInteger(x) => Number(BigDecimal(n) % BigDecimal(x))
    }
    case FloatNumber(m) => Number(n % m)
    case t => t.r_%(lhs)
  }
  private[math] def r_%(lhs: Number): Number = lhs match {
    case IntNumber(m) => m match {
      case SafeLongLong(x) => Number(x % n)
      case SafeLongBigInteger(x) => Number(BigDecimal(x) % n)
    }
    case FloatNumber(m) => Number(m % n)
    case t => t % lhs
  }

  def /%(rhs: Number): (Number, Number) = rhs match {
    case IntNumber(m) => (Number(n / m.toDouble), Number(n % m.toDouble))
    case FloatNumber(m) => (Number(n / m), Number(n % m))
    case t => t r_/% lhs
  }
  private[math] def r_/%(lhs: Number): (Number, Number) = lhs match {
    case IntNumber(m) => (Number(m.toDouble / n), Number(m.toDouble % n))
    case FloatNumber(m) => (Number(m / n), Number(m % n))
    case t => t /% lhs
  }

  def pow(rhs: Number): Number = rhs match {
    case FloatNumber(m) => Number(spire.math.pow(n, m))
    case _ if rhs.withinDouble => Number(spire.math.pow(n, rhs.doubleValue));
    case _ => Number(spire.math.pow(BigDecimal(n), rhs.toBigDecimal))
  }

  def sqrt: Number = Number(Math.sqrt(n))
  def nroot(k: Int): Number = Number(Math.pow(n, 1.0 / k))

  def floor: Number = Number(Math.floor(n))
  def ceil: Number = Number(Math.ceil(n))
  def round: Number = Number(Math.round(n))
}


private[math] case class DecimalNumber(n: BigDecimal) extends Number { lhs =>

  override def toString(): String = n.toString

  def abs: Number = DecimalNumber(n.abs)
  def signum: Int = n.signum

  def withinInt: Boolean = BigDecimal(Int.MinValue) <= n && n <= BigDecimal(Int.MaxValue)
  def withinLong: Boolean = BigDecimal(Long.MinValue) <= n && n <= BigDecimal(Long.MaxValue)
  def withinDouble: Boolean = BigDecimal(Double.MinValue) <= n && n <= BigDecimal(Double.MaxValue)

  def canBeInt: Boolean = isWhole && withinInt
  def canBeLong: Boolean = isWhole && withinLong
  def isExact: Boolean = false

  def underlying: BigDecimal = n
  def isWhole: Boolean = n % 1 == 0
  def doubleValue: Double = n.toDouble
  def floatValue: Float = n.toFloat
  def longValue: Long = n.toLong
  def intValue: Int = n.toInt

  def toBigInt: BigInt = n.toBigInt
  def toBigDecimal: BigDecimal = n
  def toRational: Rational = Rational(n)

  def compare(rhs: Number): Int = n compare rhs.toBigDecimal

  override def equals(that: Any): Boolean =
    that match {
      case that: Number => this === that
      case that => that == n
    }

  def ===(that: Number): Boolean =
    that match {
      case DecimalNumber(n2) => n == n2
      case IntNumber(m) => n == m.toBigDecimal
      case FloatNumber(m) => n == m
      case RationalNumber(m) => m == n
    }

  def unary_- : Number = Number(-n)

  def +(rhs: Number): Number = Number(n + rhs.toBigDecimal)
  def *(rhs: Number): Number = Number(n * rhs.toBigDecimal)
  def -(rhs: Number): Number = Number(n - rhs.toBigDecimal)
  def /(rhs: Number): Number = Number(n / rhs.toBigDecimal)
  def /~(rhs: Number): Number = Number(n quot rhs.toBigDecimal)
  def %(rhs: Number): Number = Number(n % rhs.toBigDecimal)

  def r_-(lhs: Number): Number = Number(lhs.toBigDecimal - n)
  def r_/(lhs: Number): Number = Number(lhs.toBigDecimal / n)
  def r_/~(lhs: Number): Number = Number(lhs.toBigDecimal quot n)
  def r_%(lhs: Number): Number = Number(lhs.toBigDecimal % n)

  private def tuplize(t: (BigDecimal, BigDecimal)) = (DecimalNumber(t._1), DecimalNumber(t._2))

  def /%(rhs: Number): (Number, Number) = {
    val t = n /% rhs.toBigDecimal
    (Number(t._1), Number(t._2))
  }

  def r_/%(lhs: Number): (Number, Number) = {
    val t = lhs.toBigDecimal /% n
    (Number(t._1), Number(t._2))
  }

  def pow(rhs: Number): Number = if (rhs.canBeInt) {
    Number(n.pow(rhs.intValue))
  } else {
    Number(spire.math.pow(n, rhs.toBigDecimal))
  }

  def sqrt: Number = Number(n.sqrt)
  def nroot(k: Int): Number = Number(n.nroot(k))

  def floor: Number = Number(n.floor)
  def ceil: Number = Number(n.ceil)
  def round: Number = Number(n.round())
}

private[math] case class RationalNumber(n: Rational) extends Number { lhs =>

  override def toString(): String = n.toString

  def abs: Number = RationalNumber(n.abs)
  def signum: Int = n.signum

  def withinInt: Boolean = Rational(Int.MinValue) <= n && n <= Rational(Int.MaxValue)
  def withinLong: Boolean = Rational(Long.MinValue) <= n && n <= Rational(Long.MaxValue)
  def withinDouble: Boolean = Rational(Double.MinValue) <= n && n <= Rational(Double.MaxValue)

  def canBeInt: Boolean = isWhole && withinInt
  def canBeLong: Boolean = isWhole && withinLong
  def isExact: Boolean = true

  def underlying: Rational = n
  def isWhole: Boolean = n.isWhole
  def doubleValue: Double = n.toDouble
  def floatValue: Float = n.toFloat
  def longValue: Long = n.toLong
  def intValue: Int = n.toInt

  def toBigInt: BigInt = n.toBigInt
  def toBigDecimal: BigDecimal = n.toBigDecimal(BigDecimal.defaultMathContext)
  def toRational: Rational = n

  def compare(rhs: Number): Int = n compare rhs.toRational

  override def equals(that: Any): Boolean =
    that match {
      case that: Number => this === that
      case that => n == that
    }

  def ===(that: Number): Boolean =
    that match {
      case RationalNumber(n2) => n == n2
      case IntNumber(m) => n == m.toBigDecimal
      case FloatNumber(m) => n == m
      case DecimalNumber(m) => n == m
    }

  def unary_- : Number = Number(-n)

  def +(rhs: Number): Number = Number(n + rhs.toRational)
  def *(rhs: Number): Number = Number(n * rhs.toRational)
  def -(rhs: Number): Number = Number(n - rhs.toRational)
  def /(rhs: Number): Number = Number(n / rhs.toRational)
  def /~(rhs: Number): Number = Number(n /~ rhs.toRational)
  def %(rhs: Number): Number = Number(n % rhs.toRational)

  def r_-(lhs: Number): Number = Number(lhs.toRational - n)
  def r_/(lhs: Number): Number = Number(lhs.toRational / n)
  def r_/~(lhs: Number): Number = Number(lhs.toRational /~ n)
  def r_%(lhs: Number): Number = Number(lhs.toRational % n)

  private def tuplize(t: (Rational, Rational)) = (RationalNumber(t._1), RationalNumber(t._2))

  def /%(rhs: Number): (Number, Number) = {
    val t = n /% rhs.toRational
    (Number(t._1), Number(t._2))
  }

  def r_/%(lhs: Number): (Number, Number) = {
    val t = lhs.toRational /% n
    (Number(t._1), Number(t._2))
  }

  def pow(rhs: Number): Number = if (rhs.canBeInt) {
    Number(n.pow(rhs.intValue))
  } else {
    // FIXME: we should actually try to return values with a meaningful approximation context
    Number(spire.math.pow(n.toDouble, rhs.toDouble))
  }

  def floor: Number = RationalNumber(IsReal[Rational].floor(n))
  def ceil: Number = RationalNumber(IsReal[Rational].ceil(n))
  def round: Number = RationalNumber(IsReal[Rational].round(n))
}

trait NumberInstances {
  implicit final val NumberAlgebra = new NumberAlgebra
}

private[math] trait NumberIsRing extends Ring[Number] {
  override def minus(a:Number, b:Number): Number = a - b
  def negate(a:Number): Number = -a
  def one: Number = Number.one
  def plus(a:Number, b:Number): Number = a + b
  override def pow(a:Number, b:Int): Number = a.pow(Number(b))
  override def times(a:Number, b:Number): Number = a * b
  def zero: Number = Number.zero

  override def fromInt(n: Int): Number = Number(n)
}

private[math] trait NumberIsEuclideanRing extends EuclideanRing[Number] with NumberIsRing {
  def quot(a:Number, b:Number) = a / b
  def mod(a:Number, b:Number) = a % b
  override def quotmod(a:Number, b:Number) = a /% b
}

private[math] trait NumberIsGcd extends Gcd[Number] {
  def gcd(a: Number, b: Number): Number = Gcd.euclid(a, b)(Eq[Number], EuclideanRing[Number])
  def lcm(a: Number, b: Number): Number = (a / gcd(a, b)) * b
}

private[math] trait NumberIsField extends Field[Number] with NumberIsEuclideanRing {
  def div(a:Number, b:Number): Number = a / b
  override def fromDouble(a: Double): Number = Number(a)
}

private[math] trait NumberIsNRoot extends NRoot[Number] {
  def nroot(a: Number, k: Int): Number = a.pow(Number(k))
  override def sqrt(a: Number): Number = a.pow(Number(0.5))
  def fpow(a: Number, b: Number): Number = a.pow(b)
}

private[math] trait NumberIsTrig extends Trig[Number] {
  def e: Number = Number(Math.E)
  def pi: Number = Number(Math.PI)

  def exp(a: Number): Number = Math.exp(a.toDouble)
  def expm1(a: Number): Number = Math.expm1(a.toDouble)
  def log(a: Number): Number = Number(Math.log(a.toDouble))
  def log1p(a: Number): Number = Number(Math.log1p(a.toDouble))

  def sin(a: Number): Number = Math.sin(a.toDouble)
  def cos(a: Number): Number = Math.cos(a.toDouble)
  def tan(a: Number): Number = Math.tan(a.toDouble)

  def asin(a: Number): Number = Math.asin(a.toDouble)
  def acos(a: Number): Number = Math.acos(a.toDouble)
  def atan(a: Number): Number = Math.atan(a.toDouble)
  def atan2(y: Number, x: Number): Number = Math.atan2(y.toDouble, x.toDouble)

  def sinh(x: Number): Number = Math.sinh(x.toDouble)
  def cosh(x: Number): Number = Math.cosh(x.toDouble)
  def tanh(x: Number): Number = Math.tanh(x.toDouble)

  def toRadians(a: Number): Number = (a * 2 * pi) / 360
  def toDegrees(a: Number): Number = (a * 360) / (2 * pi)
}

private[math] trait NumberOrder extends Order[Number] {
  override def eqv(x: Number, y: Number): Boolean = x == y
  override def neqv(x: Number, y: Number): Boolean = x != y
  override def gt(x: Number, y: Number): Boolean = x > y
  override def gteqv(x: Number, y: Number): Boolean = x >= y
  override def lt(x: Number, y: Number): Boolean = x < y
  override def lteqv(x: Number, y: Number): Boolean = x <= y
  def compare(x: Number, y: Number): Int = x.compare(y)
}

private[math] trait NumberIsSigned extends Signed[Number] {
  def signum(a: Number): Int = a.signum
  def abs(a: Number): Number = a.abs
}

private[math] trait NumberIsReal extends IsRational[Number] with NumberOrder with NumberIsSigned {
  def toDouble(x: Number): Double = x.toDouble
  def ceil(a:Number): Number = a.ceil
  def floor(a:Number): Number = a.floor
  def round(a:Number): Number = a.round
  def isWhole(a:Number): Boolean = a.isWhole
  def toRational(a:Number): Rational = a.toRational
}

@SerialVersionUID(0L)
class NumberAlgebra
    extends NumberIsField
    with NumberIsGcd
    with NumberIsNRoot
    with NumberIsTrig
    with NumberIsReal
    with Serializable<|MERGE_RESOLUTION|>--- conflicted
+++ resolved
@@ -1,14 +1,10 @@
 package spire
 package math
 
-<<<<<<< HEAD
-import scala.math.{ScalaNumericConversions}
-=======
 import scala.math.ScalaNumericConversions
->>>>>>> 44d47e1c
 import java.lang.Math
 
-import spire.algebra.{Eq, EuclideanRing, Field, Gcd, IsReal, IsRational, NRoot, Order, Ring, Signed, Trig}
+import spire.algebra.{Field, IsReal, IsRational, NRoot, Order, CRing, Signed, Trig}
 import spire.std.bigDecimal._
 import spire.syntax.isReal._
 import spire.syntax.nroot._
@@ -84,15 +80,20 @@
   def *(rhs: Number): Number
   def -(rhs: Number): Number
   def /(rhs: Number): Number
+
+  /* TODO: move to TruncatedDivision
   def /~(rhs: Number): Number
   def %(rhs: Number): Number
   def /%(rhs: Number): (Number, Number)
+   */
 
   private[math] def r_-(lhs: Number): Number
   private[math] def r_/(lhs: Number): Number
+  /* TODO: move to TruncatedDivision
   private[math] def r_/~(lhs: Number): Number
   private[math] def r_%(lhs: Number): Number
   private[math] def r_/%(lhs: Number): (Number, Number)
+   */
 
   def pow(rhs: Number): Number
   final def **(rhs: Number): Number = pow(rhs)
@@ -195,6 +196,8 @@
     }
     case t => t r_/ lhs
   }
+
+  /* TODO: move to TruncatedDivision
   def /~(rhs: Number): Number = rhs match {
     case IntNumber(m) => IntNumber(n / m)
     case t => t r_/~ lhs
@@ -207,6 +210,7 @@
     case IntNumber(m) => (IntNumber(n / m), IntNumber(n % m))
     case t => t r_/% lhs
   }
+   */
 
   private[math] def r_-(lhs: Number): Number = lhs match {
     case IntNumber(m) => IntNumber(m - n)
@@ -222,6 +226,7 @@
     }
     case t => t / lhs
   }
+  /* TODO: move to TruncatedDivision
   private[math] def r_/~(lhs: Number): Number = lhs match {
     case IntNumber(m) => IntNumber(m / n)
     case t => t /~ lhs
@@ -234,6 +239,7 @@
     case IntNumber(m) => (IntNumber(m / n), IntNumber(m % n))
     case t => t /% lhs
   }
+   */
 
   def pow(rhs: Number): Number = rhs match {
     case _ if rhs.canBeInt => Number(n.pow(rhs.intValue))
@@ -377,7 +383,7 @@
     case FloatNumber(m) => Number(m / n)
     case t => t / lhs
   }
-
+  /* TODO: move to TruncatedDivision
   def /~(rhs: Number): Number = rhs match {
     case IntNumber(m) => m match {
       case SafeLongLong(x) => Number(Math.floor(n / x))
@@ -422,7 +428,7 @@
     case FloatNumber(m) => (Number(m / n), Number(m % n))
     case t => t /% lhs
   }
-
+   */
   def pow(rhs: Number): Number = rhs match {
     case FloatNumber(m) => Number(spire.math.pow(n, m))
     case _ if rhs.withinDouble => Number(spire.math.pow(n, rhs.doubleValue));
@@ -486,16 +492,18 @@
   def *(rhs: Number): Number = Number(n * rhs.toBigDecimal)
   def -(rhs: Number): Number = Number(n - rhs.toBigDecimal)
   def /(rhs: Number): Number = Number(n / rhs.toBigDecimal)
+  /* TODO: move to TruncatedDivision
   def /~(rhs: Number): Number = Number(n quot rhs.toBigDecimal)
   def %(rhs: Number): Number = Number(n % rhs.toBigDecimal)
-
+   */
   def r_-(lhs: Number): Number = Number(lhs.toBigDecimal - n)
   def r_/(lhs: Number): Number = Number(lhs.toBigDecimal / n)
+  /* TODO: move to TruncatedDivision
   def r_/~(lhs: Number): Number = Number(lhs.toBigDecimal quot n)
   def r_%(lhs: Number): Number = Number(lhs.toBigDecimal % n)
-
+   */
   private def tuplize(t: (BigDecimal, BigDecimal)) = (DecimalNumber(t._1), DecimalNumber(t._2))
-
+  /* TODO: move to TruncatedDivision
   def /%(rhs: Number): (Number, Number) = {
     val t = n /% rhs.toBigDecimal
     (Number(t._1), Number(t._2))
@@ -505,7 +513,7 @@
     val t = lhs.toBigDecimal /% n
     (Number(t._1), Number(t._2))
   }
-
+   */
   def pow(rhs: Number): Number = if (rhs.canBeInt) {
     Number(n.pow(rhs.intValue))
   } else {
@@ -568,16 +576,23 @@
   def *(rhs: Number): Number = Number(n * rhs.toRational)
   def -(rhs: Number): Number = Number(n - rhs.toRational)
   def /(rhs: Number): Number = Number(n / rhs.toRational)
+
+  /* TODO: move to TruncatedDivision
   def /~(rhs: Number): Number = Number(n /~ rhs.toRational)
   def %(rhs: Number): Number = Number(n % rhs.toRational)
+   */
 
   def r_-(lhs: Number): Number = Number(lhs.toRational - n)
   def r_/(lhs: Number): Number = Number(lhs.toRational / n)
+
+  /* TODO: move to TruncatedDivision
   def r_/~(lhs: Number): Number = Number(lhs.toRational /~ n)
   def r_%(lhs: Number): Number = Number(lhs.toRational % n)
+   */
 
   private def tuplize(t: (Rational, Rational)) = (RationalNumber(t._1), RationalNumber(t._2))
 
+  /* TODO: move to TruncatedDivision
   def /%(rhs: Number): (Number, Number) = {
     val t = n /% rhs.toRational
     (Number(t._1), Number(t._2))
@@ -587,6 +602,7 @@
     val t = lhs.toRational /% n
     (Number(t._1), Number(t._2))
   }
+   */
 
   def pow(rhs: Number): Number = if (rhs.canBeInt) {
     Number(n.pow(rhs.intValue))
@@ -604,7 +620,7 @@
   implicit final val NumberAlgebra = new NumberAlgebra
 }
 
-private[math] trait NumberIsRing extends Ring[Number] {
+private[math] trait NumberIsCRing extends CRing[Number] {
   override def minus(a:Number, b:Number): Number = a - b
   def negate(a:Number): Number = -a
   def one: Number = Number.one
@@ -616,18 +632,22 @@
   override def fromInt(n: Int): Number = Number(n)
 }
 
-private[math] trait NumberIsEuclideanRing extends EuclideanRing[Number] with NumberIsRing {
+/* TODO: remove or find a lawful gcd that is not constant for this field
+private[math] trait NumberIsGCDRing extends GCDRing[Number] with NumberIsCRing {
+  def gcd(a: Number, b: Number): Number = Gcd.euclid(a, b)(Eq[Number], EuclideanRing[Number])
+  def lcm(a: Number, b: Number): Number = (a / gcd(a, b)) * b
+}
+ */
+
+/* TODO: move to TruncatedDivision
+private[math] trait NumberIsEuclideanRing extends EuclideanRing[Number] with NumberIsCRing {
   def quot(a:Number, b:Number) = a / b
   def mod(a:Number, b:Number) = a % b
   override def quotmod(a:Number, b:Number) = a /% b
 }
-
-private[math] trait NumberIsGcd extends Gcd[Number] {
-  def gcd(a: Number, b: Number): Number = Gcd.euclid(a, b)(Eq[Number], EuclideanRing[Number])
-  def lcm(a: Number, b: Number): Number = (a / gcd(a, b)) * b
-}
-
-private[math] trait NumberIsField extends Field[Number] with NumberIsEuclideanRing {
+ */
+
+private[math] trait NumberIsField extends Field[Number] with NumberIsCRing {
   def div(a:Number, b:Number): Number = a / b
   override def fromDouble(a: Double): Number = Number(a)
 }
@@ -691,7 +711,6 @@
 @SerialVersionUID(0L)
 class NumberAlgebra
     extends NumberIsField
-    with NumberIsGcd
     with NumberIsNRoot
     with NumberIsTrig
     with NumberIsReal
