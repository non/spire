package spire
package std

import spire.algebra.{MetricSpace, Monoid, Order}

@SerialVersionUID(0L)
class StringMonoid extends Monoid[String] with Serializable {
  def empty: String = ""
  def combine(x: String, y: String): String = x + y
<<<<<<< HEAD
=======

>>>>>>> dc22ebb7
  override def combineAll(xs: TraversableOnce[String]): String = {
    val sb = new StringBuilder
    xs.foreach(sb ++= _)
    sb.result
  }
}

@SerialVersionUID(0L)
class StringOrder extends Order[String] with Serializable {
  override def eqv(x: String, y: String): Boolean = x == y
  override def neqv(x: String, y: String): Boolean = x != y
  def compare(x: String, y: String): Int = x.compareTo(y)
}

@SerialVersionUID(0L)
object LevenshteinDistance extends MetricSpace[String, Int] with Serializable {
  import spire.syntax.cfor._

  def distance(a: String, b: String): Int = {
    var row0 = new Array[Int](b.length + 1)
    var row1 = new Array[Int](b.length + 1)

    cfor(0)(_ < row0.length, _ + 1)(j => row0(j) = j)

    cfor(0)(_ < a.length, _ + 1) { i =>
      row1(0) = i + 1
      val c = a.charAt(i)
      cfor(1)(_ < row1.length, _ + 1) { j =>
        val d = row0(j - 1) + (if (c == b.charAt(j - 1)) 0 else 1)
        val h = row1(j - 1) + 1
        val v = row0(j) + 1

        row1(j) = if (d < h) {
          if (v < d) v else d
        } else {
          if (v < h) v else h
        }
      }

      var tmp = row0; row0 = row1; row1 = tmp
    }

    row0(b.length)
  }
}

trait StringInstances0 {
  implicit def levenshteinDistance: MetricSpace[String, Int] = LevenshteinDistance
}

trait StringInstances extends StringInstances0 {
  implicit final val StringAlgebra = new StringMonoid
  implicit final val StringOrder = new StringOrder
}<|MERGE_RESOLUTION|>--- conflicted
+++ resolved
@@ -7,10 +7,7 @@
 class StringMonoid extends Monoid[String] with Serializable {
   def empty: String = ""
   def combine(x: String, y: String): String = x + y
-<<<<<<< HEAD
-=======
 
->>>>>>> dc22ebb7
   override def combineAll(xs: TraversableOnce[String]): String = {
     val sb = new StringBuilder
     xs.foreach(sb ++= _)
