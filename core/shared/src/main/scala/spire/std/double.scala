package spire
package std

import spire.algebra._
import spire.math.Rational

<<<<<<< HEAD
=======
import java.lang.Math

>>>>>>> dc22ebb7

trait DoubleIsField extends Field[Double] {
  override def minus(a:Double, b:Double): Double = a - b
  def negate(a:Double): Double = -a
  def one: Double = 1.0
  def plus(a:Double, b:Double): Double = a + b
  override def pow(a:Double, b:Int): Double = Math.pow(a, b)
  override def times(a:Double, b:Double): Double = a * b
  def zero: Double = 0.0

  override def fromInt(n: Int): Double = n

<<<<<<< HEAD
  override def fromDouble(n: Double): Double = n
  def div(a:Double, b:Double): Double = a / b
=======
  /* TODO: move to TruncatedDivision
  def quot(a:Double, b:Double): Double = (a - (a % b)) / b
  def mod(a:Double, b:Double): Double = a % b
   */

  override def fromDouble(n: Double): Double = n
  def div(a:Double, b:Double): Double = a / b
}

/* TODO: move to TruncatedDivision or remove
trait DoubleIsGcd extends Gcd[Double] {
  def lcm(a:Double, b:Double):Double = (a / gcd(a, b)) * b

  def gcd(a:Double, b:Double):Double = {
    def value(bits: Long): Long = bits & 0x000FFFFFFFFFFFFFL | 0x0010000000000000L

    def exp(bits: Long): Int = ((bits >> 52) & 0x7FF).toInt

    // Computes the GCD of 2 fp values. Here, we are guaranteed that exp0 < exp1.
    def gcd0(val0: Long, exp0: Int, val1: Long, exp1: Int): Double = {
      val tz0 = numberOfTrailingZeros(val0)
      val tz1 = numberOfTrailingZeros(val1)
      val tzShared = spire.math.min(tz0, tz1 + exp1 - exp0)
      // We trim of the power of 2s, then add back the shared portion.
      val n = spire.math.gcd(val0 >>> tz0, val1 >>> tz1) << tzShared
      // Number of bits to move the leading 1 to bit position 23.
      val shift = numberOfLeadingZeros(n) - 11 // Number of bits to move 1 to bit 52
      val exp = (exp0 - shift).toLong
      // If exp is 0, then the value is actually just the mantissa * 2^−126,
      // so we need to adjust the *shift* accordingly.
      val shift0 = if (exp == 0) shift - 1 else shift
      val mantissa = (n << shift0) & 0x000FFFFFFFFFFFFFL
      // If exp < 0, then we have underflowed; not much we can do but return 0.
      if (exp < 0) 0.0
      else longBitsToDouble((exp << 52) | mantissa)
    }

    if (a == 0D) b
    else if (b == 0D) a
    else {
      val aBits = doubleToLongBits(a)
      val aVal = value(aBits)
      val aExp = exp(aBits)

      val bBits = doubleToLongBits(b)
      val bVal = value(bBits)
      val bExp = exp(bBits)

      if (aExp < bExp) gcd0(aVal, aExp, bVal, bExp)
      else gcd0(bVal, bExp, aVal, aExp)
    }
  }
>>>>>>> dc22ebb7
}
 */
trait DoubleIsNRoot extends NRoot[Double] {
  def nroot(a: Double, k: Int): Double = Math.pow(a, 1 / k.toDouble)
  override def sqrt(a: Double): Double = Math.sqrt(a)
  def fpow(a: Double, b: Double): Double = Math.pow(a, b)
}

trait DoubleIsTrig extends Trig[Double] {
  def e: Double = Math.E
  def pi: Double = Math.PI

  def exp(a: Double): Double = Math.exp(a)
  def expm1(a: Double): Double = Math.expm1(a)
  def log(a: Double): Double = Math.log(a)
  def log1p(a: Double): Double = Math.log1p(a)

  def sin(a: Double): Double = Math.sin(a)
  def cos(a: Double): Double = Math.cos(a)
  def tan(a: Double): Double = Math.tan(a)

  def asin(a: Double): Double = Math.asin(a)
  def acos(a: Double): Double = Math.acos(a)
  def atan(a: Double): Double = Math.atan(a)
  def atan2(y: Double, x: Double): Double = Math.atan2(y, x)

  def sinh(x: Double): Double = Math.sinh(x)
  def cosh(x: Double): Double = Math.cosh(x)
  def tanh(x: Double): Double = Math.tanh(x)

  def toRadians(a: Double): Double = (a * 2 * pi) / 360
  def toDegrees(a: Double): Double = (a * 360) / (2 * pi)
}

trait DoubleOrder extends Order[Double] {
  override def eqv(x:Double, y:Double): Boolean = x == y
  override def neqv(x:Double, y:Double): Boolean = x != y
  override def gt(x: Double, y: Double): Boolean = x > y
  override def gteqv(x: Double, y: Double): Boolean = x >= y
  override def lt(x: Double, y: Double): Boolean = x < y
  override def lteqv(x: Double, y: Double): Boolean = x <= y
  override def min(x: Double, y: Double): Double = Math.min(x, y)
  override def max(x: Double, y: Double): Double = Math.max(x, y)
  def compare(x: Double, y: Double): Int = java.lang.Double.compare(x, y)
}

<<<<<<< HEAD
trait DoubleIsSigned extends Signed[Double] with DoubleOrder {
  override def signum(a: Double): Int = Math.signum(a).toInt
  override def abs(a: Double): Double = if (a < 0.0) -a else a
}

trait DoubleTruncatedDivision extends TruncatedDivisionCRing[Double] with DoubleIsSigned {
  def toBigIntOption(x: Double): Option[BigInt] = // TODO: find better algorithm
    if (x.isWhole) Some(Rational(x).toBigInt) else None
  def tquot(a:Double, b:Double): Double = (a - (a % b)) / b
  def tmod(a:Double, b:Double): Double = a % b
=======
trait DoubleIsSigned extends Signed[Double] {
  override def signum(a: Double): Int = Math.signum(a).toInt
  override def abs(a: Double): Double = if (a < 0.0) -a else a
>>>>>>> dc22ebb7
}

trait DoubleIsReal extends IsRational[Double] with DoubleTruncatedDivision {
  def toDouble(x: Double): Double = x
  def ceil(a:Double): Double = Math.ceil(a)
  def floor(a:Double): Double = Math.floor(a)
  def round(a:Double): Double = spire.math.round(a)
  def isWhole(a:Double): Boolean = a % 1.0 == 0.0
  def toRational(a:Double): Rational = Rational(a)
}

@SerialVersionUID(0L)
class DoubleAlgebra extends DoubleIsField with DoubleIsNRoot with DoubleIsTrig with DoubleIsReal with Serializable

trait DoubleInstances {
  implicit final val DoubleAlgebra = new DoubleAlgebra
  import Double._
  import spire.math.NumberTag._
  implicit final val DoubleTag = new BuiltinFloatTag(0D, MinValue, MaxValue, NaN, PositiveInfinity, NegativeInfinity) {
    def isInfinite(a: Double): Boolean = java.lang.Double.isInfinite(a)
    def isNaN(a: Double): Boolean =  java.lang.Double.isNaN(a)
  }
}<|MERGE_RESOLUTION|>--- conflicted
+++ resolved
@@ -4,11 +4,7 @@
 import spire.algebra._
 import spire.math.Rational
 
-<<<<<<< HEAD
-=======
 import java.lang.Math
-
->>>>>>> dc22ebb7
 
 trait DoubleIsField extends Field[Double] {
   override def minus(a:Double, b:Double): Double = a - b
@@ -20,66 +16,11 @@
   def zero: Double = 0.0
 
   override def fromInt(n: Int): Double = n
+  override def fromDouble(n: Double): Double = n
 
-<<<<<<< HEAD
-  override def fromDouble(n: Double): Double = n
-  def div(a:Double, b:Double): Double = a / b
-=======
-  /* TODO: move to TruncatedDivision
-  def quot(a:Double, b:Double): Double = (a - (a % b)) / b
-  def mod(a:Double, b:Double): Double = a % b
-   */
-
-  override def fromDouble(n: Double): Double = n
   def div(a:Double, b:Double): Double = a / b
 }
 
-/* TODO: move to TruncatedDivision or remove
-trait DoubleIsGcd extends Gcd[Double] {
-  def lcm(a:Double, b:Double):Double = (a / gcd(a, b)) * b
-
-  def gcd(a:Double, b:Double):Double = {
-    def value(bits: Long): Long = bits & 0x000FFFFFFFFFFFFFL | 0x0010000000000000L
-
-    def exp(bits: Long): Int = ((bits >> 52) & 0x7FF).toInt
-
-    // Computes the GCD of 2 fp values. Here, we are guaranteed that exp0 < exp1.
-    def gcd0(val0: Long, exp0: Int, val1: Long, exp1: Int): Double = {
-      val tz0 = numberOfTrailingZeros(val0)
-      val tz1 = numberOfTrailingZeros(val1)
-      val tzShared = spire.math.min(tz0, tz1 + exp1 - exp0)
-      // We trim of the power of 2s, then add back the shared portion.
-      val n = spire.math.gcd(val0 >>> tz0, val1 >>> tz1) << tzShared
-      // Number of bits to move the leading 1 to bit position 23.
-      val shift = numberOfLeadingZeros(n) - 11 // Number of bits to move 1 to bit 52
-      val exp = (exp0 - shift).toLong
-      // If exp is 0, then the value is actually just the mantissa * 2^−126,
-      // so we need to adjust the *shift* accordingly.
-      val shift0 = if (exp == 0) shift - 1 else shift
-      val mantissa = (n << shift0) & 0x000FFFFFFFFFFFFFL
-      // If exp < 0, then we have underflowed; not much we can do but return 0.
-      if (exp < 0) 0.0
-      else longBitsToDouble((exp << 52) | mantissa)
-    }
-
-    if (a == 0D) b
-    else if (b == 0D) a
-    else {
-      val aBits = doubleToLongBits(a)
-      val aVal = value(aBits)
-      val aExp = exp(aBits)
-
-      val bBits = doubleToLongBits(b)
-      val bVal = value(bBits)
-      val bExp = exp(bBits)
-
-      if (aExp < bExp) gcd0(aVal, aExp, bVal, bExp)
-      else gcd0(bVal, bExp, aVal, aExp)
-    }
-  }
->>>>>>> dc22ebb7
-}
- */
 trait DoubleIsNRoot extends NRoot[Double] {
   def nroot(a: Double, k: Int): Double = Math.pow(a, 1 / k.toDouble)
   override def sqrt(a: Double): Double = Math.sqrt(a)
@@ -124,7 +65,6 @@
   def compare(x: Double, y: Double): Int = java.lang.Double.compare(x, y)
 }
 
-<<<<<<< HEAD
 trait DoubleIsSigned extends Signed[Double] with DoubleOrder {
   override def signum(a: Double): Int = Math.signum(a).toInt
   override def abs(a: Double): Double = if (a < 0.0) -a else a
@@ -135,11 +75,6 @@
     if (x.isWhole) Some(Rational(x).toBigInt) else None
   def tquot(a:Double, b:Double): Double = (a - (a % b)) / b
   def tmod(a:Double, b:Double): Double = a % b
-=======
-trait DoubleIsSigned extends Signed[Double] {
-  override def signum(a: Double): Int = Math.signum(a).toInt
-  override def abs(a: Double): Double = if (a < 0.0) -a else a
->>>>>>> dc22ebb7
 }
 
 trait DoubleIsReal extends IsRational[Double] with DoubleTruncatedDivision {
