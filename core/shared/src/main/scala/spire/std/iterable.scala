package spire
package std

import scala.collection.TraversableLike
import scala.collection.generic.CanBuildFrom

import spire.algebra.Monoid

@SerialVersionUID(0L)
final class IterableMonoid[A, SA <: TraversableLike[A, SA]](implicit cbf: CanBuildFrom[SA, A, SA])
<<<<<<< HEAD
  extends Monoid[SA] with Serializable {
  def empty: SA = cbf().result()
  def combine(x: SA, y: SA): SA = x.++(y)(cbf)
=======
extends Monoid[SA] with Serializable {
  def empty: SA = cbf().result()
  def combine(x: SA, y: SA): SA = x.++(y)(cbf)

>>>>>>> dc22ebb7
  override def combineAll(xs: TraversableOnce[SA]): SA = {
    val b = cbf()
    xs.foreach(b ++= _)
    b.result()
  }
}

trait IterableInstances {
  implicit def IterableMonoid[A, CC[A] <: TraversableLike[A, CC[A]]](implicit
    cbf: CanBuildFrom[CC[A], A, CC[A]]): Monoid[CC[A]] = new IterableMonoid[A, CC[A]]
}<|MERGE_RESOLUTION|>--- conflicted
+++ resolved
@@ -8,16 +8,10 @@
 
 @SerialVersionUID(0L)
 final class IterableMonoid[A, SA <: TraversableLike[A, SA]](implicit cbf: CanBuildFrom[SA, A, SA])
-<<<<<<< HEAD
-  extends Monoid[SA] with Serializable {
-  def empty: SA = cbf().result()
-  def combine(x: SA, y: SA): SA = x.++(y)(cbf)
-=======
 extends Monoid[SA] with Serializable {
   def empty: SA = cbf().result()
   def combine(x: SA, y: SA): SA = x.++(y)(cbf)
 
->>>>>>> dc22ebb7
   override def combineAll(xs: TraversableOnce[SA]): SA = {
     val b = cbf()
     xs.foreach(b ++= _)
