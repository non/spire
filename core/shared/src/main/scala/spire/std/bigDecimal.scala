--- conflicted
+++ resolved
@@ -19,17 +19,8 @@
   val zero: BigDecimal = BigDecimal(0.0)
 
   override def fromInt(n: Int): BigDecimal = BigDecimal(n)
-<<<<<<< HEAD
   override def fromDouble(n: Double): BigDecimal = BigDecimal(n, MathContext.UNLIMITED)
 
-=======
-/* TODO: migrate to TruncatedDivision
-  def quot(a: BigDecimal, b: BigDecimal) = a.quot(b)
-  def mod(a: BigDecimal, b: BigDecimal) = a % b
-  override def quotmod(a: BigDecimal, b: BigDecimal) = a /% b
- */
-  override def fromDouble(n: Double): BigDecimal = BigDecimal(n, MathContext.UNLIMITED)
->>>>>>> dc22ebb7
   def div(a: BigDecimal, b: BigDecimal): BigDecimal = a / b
 }
 
@@ -37,11 +28,7 @@
   def nroot(a: BigDecimal, k: Int): BigDecimal = {
     if (a.mc.getPrecision <= 0)
       throw new ArithmeticException("Cannot find the nroot of a BigDecimal with unlimited precision.")
-<<<<<<< HEAD
-    NRoot.nroot(a, k, a.mc)
-=======
     spire.math.nroot(a, k, a.mc)
->>>>>>> dc22ebb7
   }
 
   private[this] val two = BigDecimal(2)
@@ -64,61 +51,7 @@
   }
 
   def fpow(a: BigDecimal, b: BigDecimal): BigDecimal = spire.math.pow(a, b)
-<<<<<<< HEAD
-=======
 }
-
-/* TODO: migrate to TruncatedDivision or remove
-trait BigDecimalIsGcd extends Gcd[BigDecimal] {
-  def gcd(a: BigDecimal, b: BigDecimal): BigDecimal = {
-    import java.math.BigInteger
-
-    val Two = BigInteger.valueOf(2)
-    val Five = BigInteger.valueOf(5)
-    val Ten = BigInteger.TEN
-
-    @tailrec
-    def reduce0(n: BigInteger, prime: BigInteger, shift: Int = 0): (Int, BigInteger) = {
-      val Array(div, rem) = n.divideAndRemainder(prime)
-      if (n == BigInteger.ZERO || rem != BigInteger.ZERO) {
-        (shift, n)
-      } else {
-        reduce0(div, prime, shift + 1)
-      }
-    }
-
-    def reduce(n: BigInteger): (Int, Int, BigInteger) = {
-      val (shift10, n0) = reduce0(n, Ten)
-      val (shift5, n1) = reduce0(n0, Five)
-      val (shift2, n2) = reduce0(n1, Two)
-      (shift2 + shift10, shift5 + shift10, n2)
-    }
-
-    def gcd0(val0: BigInteger, exp0: Int, val1: BigInteger, exp1: Int): BigDecimal = {
-      val (shiftTwo0, shiftFive0, shifted0) = reduce(val0)
-      val (shiftTwo1, shiftFive1, shifted1) = reduce(val1)
-      val sharedTwo = spire.math.min(shiftTwo0, shiftTwo1 + exp1 - exp0)
-      val sharedFive = spire.math.min(shiftFive0, shiftFive1 + exp1 - exp0)
-      val reshift = Two.pow(sharedTwo).multiply(Five.pow(sharedFive))
-      val n = (shifted0 gcd shifted1).multiply(reshift)
-      BigDecimal(new java.math.BigDecimal(n, -exp0))
-    }
-
-    val aJbd = a.bigDecimal
-    val aVal = aJbd.unscaledValue.abs
-    val aExp = -aJbd.scale
-
-    val bJbd = b.bigDecimal
-    val bVal = bJbd.unscaledValue.abs
-    val bExp = -bJbd.scale
-
-    if (aExp < bExp) gcd0(aVal, aExp, bVal, bExp) else gcd0(bVal, bExp, aVal, aExp)
-  }
-
-  def lcm(a: BigDecimal, b: BigDecimal): BigDecimal = (a / gcd(a, b)) * b
->>>>>>> dc22ebb7
-}
- */
 
 @SerialVersionUID(1L)
 class BigDecimalIsTrig(mc: MathContext = BigDecimal.defaultMathContext) extends Trig[BigDecimal] with Serializable {
@@ -171,7 +104,6 @@
   def compare(x: BigDecimal, y: BigDecimal): Int = x.bigDecimal.compareTo(y.bigDecimal)
 }
 
-<<<<<<< HEAD
 trait BigDecimalIsSigned extends Signed[BigDecimal] with BigDecimalOrder {
   override def signum(a: BigDecimal): Int = a.signum
   override def abs(a: BigDecimal): BigDecimal = a.abs
@@ -183,11 +115,6 @@
   def tquot(a: BigDecimal, b: BigDecimal): BigDecimal = a.quot(b)
   def tmod(a: BigDecimal, b: BigDecimal): BigDecimal = a % b
   override def tquotmod(a: BigDecimal, b: BigDecimal): (BigDecimal, BigDecimal) = a /% b
-=======
-trait BigDecimalIsSigned extends Signed[BigDecimal] {
-  override def signum(a: BigDecimal): Int = a.signum
-  override def abs(a: BigDecimal): BigDecimal = a.abs
->>>>>>> dc22ebb7
 }
 
 trait BigDecimalIsReal extends IsRational[BigDecimal] with BigDecimalTruncatedDivision {
