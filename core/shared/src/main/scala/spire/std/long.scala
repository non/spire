package spire
package std

<<<<<<< HEAD
import spire.algebra._
=======
import spire.algebra.{Eq, EuclideanRing, IsIntegral, NRoot, Order, Signed}
>>>>>>> dc22ebb7
import spire.math.BitString
import java.lang.Math

trait LongIsEuclideanRing extends EuclideanRing[Long] {
  override def minus(a:Long, b:Long): Long = a - b
  def negate(a:Long): Long = -a
  def one: Long = 1L
  def plus(a:Long, b:Long): Long = a + b
  override def pow(a: Long, b:Int): Long = spire.math.pow(a, b)
  override def times(a:Long, b:Long): Long = a * b
  def zero: Long = 0L

  override def fromInt(n: Int): Long = n

<<<<<<< HEAD
  def euclideanFunction(a: Long): BigInt = BigInt(a).abs // change to BigInt first because of Long.MinValue
  def equot(a:Long, b:Long): Long = a / b
  def emod(a:Long, b:Long): Long = a % b
  override def gcd(a:Long, b:Long)(implicit ev: Eq[Long]): Long = spire.math.gcd(a, b)
  override def lcm(a:Long, b:Long)(implicit ev: Eq[Long]): Long = spire.math.lcm(a, b)
=======
  def euclideanFunction(a:Long): BigInt = BigInt(a).abs
  def quot(a:Long, b:Long) = a / b
  def mod(a:Long, b:Long) = a % b
  override def gcd(a:Long, b:Long)(implicit ev: Eq[Long]) = spire.math.gcd(a, b)
  override def lcm(a:Long, b:Long)(implicit ev: Eq[Long]) = spire.math.lcm(a, b)
>>>>>>> dc22ebb7
}

// Not included in Instances trait!
trait LongIsNRoot extends NRoot[Long] {
  def nroot(x: Long, n: Int): Long = {
    def findnroot(prev: Long, add: Long): Long = {
      val next = prev | add
      val e = spire.math.pow(next, n)

      if (e == x || add == 0) {
        next
      } else if (e <= 0 || e > x) {
        findnroot(prev, add >> 1)
      } else {
        findnroot(next, add >> 1)
      }
    }

    if (n < 1) throw new IllegalArgumentException(s"nroot($n)")
    else if (n == 1) x
    else findnroot(0, 1L << ((65 - n) / n))
  }
  def log(a:Long): Long = Math.log(a.toDouble).toLong
  def fpow(a:Long, b:Long): Long = spire.math.pow(a, b) // xyz
}

trait LongOrder extends Order[Long] {
  override def eqv(x:Long, y:Long): Boolean = x == y
  override def neqv(x:Long, y:Long): Boolean = x != y
  override def gt(x: Long, y: Long): Boolean = x > y
  override def gteqv(x: Long, y: Long): Boolean = x >= y
  override def lt(x: Long, y: Long): Boolean = x < y
  override def lteqv(x: Long, y: Long): Boolean = x <= y
  def compare(x: Long, y: Long): Int = if (x < y) -1 else if (x == y) 0 else 1
}

<<<<<<< HEAD
trait LongIsSigned extends Signed[Long] with LongOrder {
  override def signum(a: Long): Int = java.lang.Long.signum(a)
  override def abs(a: Long): Long = if (a < 0L) -a else a
}

trait LongTruncatedDivision extends TruncatedDivisionCRing[Long] with LongIsSigned {
  def toBigIntOption(x: Long): Option[BigInt] = Some(BigInt(x))
  def tquot(a: Long, b: Long): Long = a / b
  def tmod(a: Long, b: Long): Long = a % b
=======
trait LongIsSigned extends Signed[Long] {
  override def signum(a: Long): Int = java.lang.Long.signum(a)
  override def abs(a: Long): Long = if (a < 0L) -a else a
>>>>>>> dc22ebb7
}

trait LongIsReal extends IsIntegral[Long] with LongTruncatedDivision {
  def toDouble(n: Long): Double = n.toDouble
  def toBigInt(n: Long): BigInt = BigInt(n)
}

@SerialVersionUID(0L)
class LongIsBitString extends BitString[Long] with Serializable {
  def one: Long = -1L
  def zero: Long = 0L
  def and(a: Long, b: Long): Long = a & b
  def or(a: Long, b: Long): Long = a | b
  def complement(a: Long): Long = ~a
  override def xor(a: Long, b: Long): Long = a ^ b

  def signed: Boolean = true
  def width: Int = 64
  def toHexString(n: Long): String = java.lang.Long.toHexString(n)

  def bitCount(n: Long): Int = java.lang.Long.bitCount(n)
  def highestOneBit(n: Long): Long = java.lang.Long.highestOneBit(n)
  def lowestOneBit(n: Long): Long = java.lang.Long.lowestOneBit(n)
  def numberOfLeadingZeros(n: Long): Int = java.lang.Long.numberOfLeadingZeros(n)
  def numberOfTrailingZeros(n: Long): Int = java.lang.Long.numberOfTrailingZeros(n)

  def leftShift(n: Long, i: Int): Long = n << i
  def rightShift(n: Long, i: Int): Long = n >> i
  def signedRightShift(n: Long, i: Int): Long = n >>> i
  def rotateLeft(n: Long, i: Int): Long = java.lang.Long.rotateLeft(n, i)
  def rotateRight(n: Long, i: Int): Long = java.lang.Long.rotateRight(n, i)
}

@SerialVersionUID(0L)
class LongAlgebra extends LongIsEuclideanRing with LongIsNRoot with LongIsReal with Serializable

trait LongInstances {
  implicit final val LongBitString = new LongIsBitString
  implicit final val LongAlgebra = new LongAlgebra
  import spire.math.NumberTag._
  implicit final val LongTag = new BuiltinIntTag[Long](0L, Long.MinValue, Long.MaxValue)
}<|MERGE_RESOLUTION|>--- conflicted
+++ resolved
@@ -1,11 +1,7 @@
 package spire
 package std
 
-<<<<<<< HEAD
-import spire.algebra._
-=======
-import spire.algebra.{Eq, EuclideanRing, IsIntegral, NRoot, Order, Signed}
->>>>>>> dc22ebb7
+import spire.algebra.{Eq, EuclideanRing, IsIntegral, NRoot, Order, Signed, TruncatedDivisionCRing}
 import spire.math.BitString
 import java.lang.Math
 
@@ -20,19 +16,11 @@
 
   override def fromInt(n: Int): Long = n
 
-<<<<<<< HEAD
   def euclideanFunction(a: Long): BigInt = BigInt(a).abs // change to BigInt first because of Long.MinValue
   def equot(a:Long, b:Long): Long = a / b
   def emod(a:Long, b:Long): Long = a % b
   override def gcd(a:Long, b:Long)(implicit ev: Eq[Long]): Long = spire.math.gcd(a, b)
   override def lcm(a:Long, b:Long)(implicit ev: Eq[Long]): Long = spire.math.lcm(a, b)
-=======
-  def euclideanFunction(a:Long): BigInt = BigInt(a).abs
-  def quot(a:Long, b:Long) = a / b
-  def mod(a:Long, b:Long) = a % b
-  override def gcd(a:Long, b:Long)(implicit ev: Eq[Long]) = spire.math.gcd(a, b)
-  override def lcm(a:Long, b:Long)(implicit ev: Eq[Long]) = spire.math.lcm(a, b)
->>>>>>> dc22ebb7
 }
 
 // Not included in Instances trait!
@@ -69,7 +57,6 @@
   def compare(x: Long, y: Long): Int = if (x < y) -1 else if (x == y) 0 else 1
 }
 
-<<<<<<< HEAD
 trait LongIsSigned extends Signed[Long] with LongOrder {
   override def signum(a: Long): Int = java.lang.Long.signum(a)
   override def abs(a: Long): Long = if (a < 0L) -a else a
@@ -79,11 +66,6 @@
   def toBigIntOption(x: Long): Option[BigInt] = Some(BigInt(x))
   def tquot(a: Long, b: Long): Long = a / b
   def tmod(a: Long, b: Long): Long = a % b
-=======
-trait LongIsSigned extends Signed[Long] {
-  override def signum(a: Long): Int = java.lang.Long.signum(a)
-  override def abs(a: Long): Long = if (a < 0L) -a else a
->>>>>>> dc22ebb7
 }
 
 trait LongIsReal extends IsIntegral[Long] with LongTruncatedDivision {
