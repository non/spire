--- conflicted
+++ resolved
@@ -1,50 +1,13 @@
 package spire
 package algebra
 
-<<<<<<< HEAD
-import java.lang.Double.{ isInfinite, isNaN, doubleToLongBits }
-import java.lang.Long.{ numberOfTrailingZeros }
-
-trait Field[@sp(Byte, Short, Int, Long, Float, Double) A] extends Any with EuclideanRing[A] with MultiplicativeAbGroup[A] {
+trait Field[@sp(Byte, Short, Int, Long, Float, Double) A] extends Any with AlgebraField[A] with EuclideanRing[A] {
   /* On a field, all nonzero elements are invertible, so the remainder of the
    division is always 0. */
   def euclideanFunction(a: A) = BigInt(0)
   def emod(a: A, b: A): A = zero
   def equot(a: A, b: A): A = div(a, b)
   override def equotmod(a: A, b: A): (A, A) = (div(a, b), zero)
-
-  /**
-   * This is implemented in terms of basic Field ops. However, this is
-   * probably significantly less efficient than can be done with a specific
-   * type. So, it is recommended that this method is overriden.
-   *
-   * This is possible because a Double is a rational number.
-   */
-  def fromDouble(a: Double): A = if (a == 0.0) {
-    fromInt(0)
-  } else {
-    require(!isInfinite(a) && !isNaN(a),
-            "Double must be representable as a fraction.")
-
-    val bits = doubleToLongBits(a)
-    val m = bits & 0x000FFFFFFFFFFFFFL | 0x0010000000000000L
-    val zeros = numberOfTrailingZeros(m)
-    val value = m >>> zeros
-    val exp = ((bits >> 52) & 0x7FF).toInt - 1075 + zeros // 1023 + 52
-
-    val high = times(fromInt((value >>> 30).toInt), fromInt(1 << 30))
-    val low = fromInt((value & 0x3FFFFFFF).toInt)
-    val num = plus(high, low)
-    val unsigned = if (exp > 0) {
-      times(num, pow(fromInt(2), exp))
-    } else if (exp < 0) {
-      div(num, pow(fromInt(2), -exp))
-    } else {
-      num
-    }
-
-    if (a < 0) negate(unsigned) else unsigned
-  }
 
   override def gcd(a: A, b: A)(implicit ev: Eq[A]): A =
     if (isZero(a) && isZero(b)) zero else one
@@ -92,21 +55,6 @@
       fraction(num, den)
     }
   }
-=======
-trait Field[@sp(Int, Long, Float, Double) A] extends Any with AlgebraField[A] with EuclideanRing[A] {
-  /* On a field, all nonzero elements are invertible, so the remainder of the
-   division is always 0. The Euclidean function can take an arbitrary value on
-   nonzero elements (it is undefined for zero); for compatibility with the degree
-   of polynomials, we use the constant 0.
-   */
-  def euclideanFunction(a: A): BigInt = BigInt(0)
-  def quot(a: A, b: A): A = div(a, b)
-  def mod(a: A, b: A): A = zero
-  override def quotmod(a: A, b: A): (A, A) = (div(a, b), zero)
-  override def gcd(a: A, b: A)(implicit eqA: Eq[A]): A =
-    if (isZero(a) && isZero(b)) zero else one
-  override def lcm(a: A, b: A)(implicit eqA: Eq[A]): A = times(a, b)
->>>>>>> dc22ebb7
 }
 
 object Field extends _root_.algebra.ring.FieldFunctions[Field] with EuclideanRingFunctions[Field] {
