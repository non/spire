package spire
package algebra

/**
 * Rig is a ring whose additive structure doesn't have an inverse (ie. it is
 * monoid, not a group). Put another way, a Rig is a Ring without a negative.
 */
<<<<<<< HEAD
trait Rig[@sp(Byte, Short, Int, Long, Float, Double) A] extends Any with Semiring[A] with AdditiveCMonoid[A] with MultiplicativeMonoid[A] {
  /**
   * This is similar to `Semigroup#pow`, except that `a pow 0` is defined to be
   * the multiplicative identity.
   */
  override def pow(a:A, n:Int):A =
    if (n >= 0) prodn(a, n)
    else throw new IllegalArgumentException(s"Illegal negative exponent $n to Monoid#pow")
}
=======
trait Rig[@sp(Byte, Short, Int, Long, Float, Double) A] extends Any with Semiring[A] with AdditiveMonoid[A] with MultiplicativeMonoid[A]
>>>>>>> 226dd2eb

object Rig {
  @inline final def apply[A](implicit r:Rig[A]): Rig[A] = r
}

/**
 * CRig is a Rig that is commutative under multiplication.
 */
trait CRig[@sp(Byte, Short, Int, Long, Float, Double) A] extends Any with Rig[A] with MultiplicativeCMonoid[A]

object CRig {
  @inline final def apply[A](implicit r: CRig[A]): CRig[A] = r
}<|MERGE_RESOLUTION|>--- conflicted
+++ resolved
@@ -5,19 +5,7 @@
  * Rig is a ring whose additive structure doesn't have an inverse (ie. it is
  * monoid, not a group). Put another way, a Rig is a Ring without a negative.
  */
-<<<<<<< HEAD
-trait Rig[@sp(Byte, Short, Int, Long, Float, Double) A] extends Any with Semiring[A] with AdditiveCMonoid[A] with MultiplicativeMonoid[A] {
-  /**
-   * This is similar to `Semigroup#pow`, except that `a pow 0` is defined to be
-   * the multiplicative identity.
-   */
-  override def pow(a:A, n:Int):A =
-    if (n >= 0) prodn(a, n)
-    else throw new IllegalArgumentException(s"Illegal negative exponent $n to Monoid#pow")
-}
-=======
 trait Rig[@sp(Byte, Short, Int, Long, Float, Double) A] extends Any with Semiring[A] with AdditiveMonoid[A] with MultiplicativeMonoid[A]
->>>>>>> 226dd2eb
 
 object Rig {
   @inline final def apply[A](implicit r:Rig[A]): Rig[A] = r
