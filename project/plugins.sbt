scalacOptions ++= Seq("-unchecked", "-deprecation", "-feature")

addSbtPlugin("com.jsuereth"        % "sbt-pgp"               % "1.0.0")
addSbtPlugin("com.github.gseitz"   % "sbt-release"           % "1.0.0")
addSbtPlugin("com.eed3si9n"        % "sbt-unidoc"            % "0.3.3")
addSbtPlugin("com.eed3si9n"        % "sbt-buildinfo"         % "0.3.2")
addSbtPlugin("pl.project13.scala"  % "sbt-jmh"               % "0.1.6")
addSbtPlugin("org.scoverage"       % "sbt-scoverage"         % "1.5.0")
addSbtPlugin("org.scalastyle"     %% "scalastyle-sbt-plugin" % "0.7.0")
addSbtPlugin("com.typesafe.sbt"    % "sbt-git"               % "0.8.4")
<<<<<<< HEAD
addSbtPlugin("org.xerial.sbt"      % "sbt-sonatype"          % "1.1")
addSbtPlugin("org.scala-js"        % "sbt-scalajs"           % "0.6.14")
libraryDependencies += "org.slf4j" % "slf4j-nop" % "1.7.12"
=======
addSbtPlugin("org.scala-js"        % "sbt-scalajs"           % "0.6.8")
libraryDependencies += "org.slf4j" % "slf4j-nop" % "1.7.12"
addSbtPlugin("com.fortysevendeg"   % "sbt-microsites"        % "0.3.3")
>>>>>>> 2039861c
<|MERGE_RESOLUTION|>--- conflicted
+++ resolved
@@ -8,12 +8,7 @@
 addSbtPlugin("org.scoverage"       % "sbt-scoverage"         % "1.5.0")
 addSbtPlugin("org.scalastyle"     %% "scalastyle-sbt-plugin" % "0.7.0")
 addSbtPlugin("com.typesafe.sbt"    % "sbt-git"               % "0.8.4")
-<<<<<<< HEAD
 addSbtPlugin("org.xerial.sbt"      % "sbt-sonatype"          % "1.1")
 addSbtPlugin("org.scala-js"        % "sbt-scalajs"           % "0.6.14")
 libraryDependencies += "org.slf4j" % "slf4j-nop" % "1.7.12"
-=======
-addSbtPlugin("org.scala-js"        % "sbt-scalajs"           % "0.6.8")
-libraryDependencies += "org.slf4j" % "slf4j-nop" % "1.7.12"
-addSbtPlugin("com.fortysevendeg"   % "sbt-microsites"        % "0.3.3")
->>>>>>> 2039861c
+addSbtPlugin("com.fortysevendeg"   % "sbt-microsites"        % "0.3.3")