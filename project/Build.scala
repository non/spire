import sbt._
import sbt.Keys._

import sbtunidoc.Plugin._
import sbtunidoc.Plugin.UnidocKeys._

import com.typesafe.sbt.pgp.PgpKeys._

import sbtrelease._
import sbtrelease.ReleasePlugin._
import sbtrelease.ReleasePlugin.ReleaseKeys._
import sbtrelease.ReleaseStateTransformations._
import sbtrelease.Utilities._

import sbtbuildinfo.Plugin._

object MyBuild extends Build {

  // Dependencies

  lazy val scalaTest = "org.scalatest" %% "scalatest" % "2.1.0"
  lazy val scalaCheck = "org.scalacheck" %% "scalacheck" % "1.11.3"

  // Release step

  lazy val publishSignedArtifacts = ReleaseStep(
    action = st => {
      val extracted = st.extract
      val ref = extracted.get(thisProjectRef)
      extracted.runAggregated(publishSigned in Global in ref, st)
    },
    check = st => {
      // getPublishTo fails if no publish repository is set up.
      val ex = st.extract
      val ref = ex.get(thisProjectRef)
      Classpaths.getPublishTo(ex.get(publishTo in Global in ref))
      st
    },
    enableCrossBuild = true
  )

  lazy val noPublish = Seq(
    publish := (),
    publishLocal := (),
    publishArtifact := false
  )

  // Settings

  override lazy val settings = super.settings ++ Seq(
    organization := "org.spire-math",

    scalaVersion := "2.10.2",

    licenses := Seq("BSD-style" -> url("http://opensource.org/licenses/MIT")),
    homepage := Some(url("http://spire-math.org")),

    libraryDependencies ++= Seq(
<<<<<<< HEAD
      scalaTest % "test",
      "net.sf" % "jdistlib" % "0.0.7" % "test" from "http://plastic-idolatry.com/jars/jdistlib-0.0.7.jar",
      "com.google.code.caliper" % "caliper" % "1.0-SNAPSHOT" from "http://plastic-idolatry.com/jars/caliper-1.0-SNAPSHOT.jar",

      "org.scala-lang" % "scala-reflect" % "2.10.2"
=======
      "org.scala-lang" % "scala-reflect" % scalaVersion.value
>>>>>>> fd24900b
    ),

    scalacOptions ++= Seq(
      //"-no-specialization", // use this to build non-specialized jars
      "-Yinline-warnings",
      "-deprecation",
      "-unchecked",
      "-optimize",
      "-language:experimental.macros",
      "-language:higherKinds",
      "-language:implicitConversions",
      "-feature"
    ),

    resolvers += Resolver.sonatypeRepo("snapshots"),
    resolvers += Resolver.sonatypeRepo("releases"),
    libraryDependencies := {
      CrossVersion.partialVersion(scalaVersion.value) match {
        // if scala 2.11+ is used, quasiquotes are merged into scala-reflect
        case Some((2, scalaMajor)) if scalaMajor >= 11 =>
          libraryDependencies.value
        // in Scala 2.10, quasiquotes are provided by macro-paradise
        case Some((2, 10)) =>
          libraryDependencies.value ++ Seq(
            compilerPlugin("org.scalamacros" % "paradise" % "2.0.0-M3" cross CrossVersion.full),
            "org.scalamacros" %% "quasiquotes" % "2.0.0-M3" cross CrossVersion.full)
      }
    },

    publishMavenStyle := true,
    publishArtifact in Test := false,
    pomIncludeRepository := { _ => false },

    publishTo <<= version {
      (v: String) =>
      val nexus = "https://oss.sonatype.org/"
      if (v.trim.endsWith("SNAPSHOT"))
        Some("snapshots" at nexus + "content/repositories/snapshots")
      else
        Some("releases"  at nexus + "service/local/staging/deploy/maven2")
    },

    pomExtra := (
<scm>
  <url>git@github.com:non/spire.git</url>
  <connection>scm:git:git@github.com:non/spire.git</connection>
</scm>
<developers>
  <developer>
    <id>d_m</id>
    <name>Erik Osheim</name>
    <url>http://github.com/non/</url>
  </developer>
  <developer>
    <id>tixxit</id>
    <name>Tom Switzer</name>
    <url>http://github.com/tixxit/</url>
  </developer>
</developers>
    )
  )

  // Main

  lazy val spire = Project("spire", file(".")).
    aggregate(macros, core, examples, scalacheckBinding, tests, benchmark).
    settings(spireSettings: _*)

  lazy val spireSettings = Seq(
    name := "spire-aggregate"
  ) ++ noPublish ++ unidocSettings ++ Seq(
    unidocProjectFilter in (ScalaUnidoc, unidoc) := inAnyProject -- inProjects(examples, benchmark, tests)
  ) ++ releaseSettings ++ Seq(
    releaseProcess := Seq[ReleaseStep](
      checkSnapshotDependencies,
      inquireVersions,
      runTest,
      setReleaseVersion,
      commitReleaseVersion,
      tagRelease,
      publishSignedArtifacts,
      setNextVersion,
      commitNextVersion,
      pushChanges
    )
  )

  // Macros

  lazy val macros = Project("macros", file("macros")).
    settings(macroSettings: _*)

  lazy val macroSettings = Seq(
    name := "spire-macros",
    libraryDependencies ++= Seq(scalaTest % "test", scalaCheck % "test")
  )

  // Core

  lazy val core = Project("core", file("core")).
    settings(coreSettings: _*).
    dependsOn(macros)

  lazy val genProductTypes = TaskKey[Seq[File]]("gen-product-types",
    "Generates several type classes for Tuple2-22.")

  lazy val coreSettings = Seq(
    name := "spire",
    sourceGenerators in Compile <+= (genProductTypes in Compile).task,
    genProductTypes <<= (sourceManaged in Compile, streams) map { (scalaSource, s) =>
      s.log.info("Generating spire/std/tuples.scala")
      val algebraSource = ProductTypes.algebraProductTypes
      val algebraFile = (scalaSource / "spire" / "std" / "tuples.scala").asFile
      IO.write(algebraFile, algebraSource)

      Seq[File](algebraFile)
    },
    libraryDependencies ++= Seq(
      scalaCheck % "test",
      scalaTest % "test"
    )
  ) ++ buildInfoSettings ++ Seq(
    sourceGenerators in Compile <+= buildInfo,
    buildInfoKeys := Seq[BuildInfoKey](version, scalaVersion),
    buildInfoPackage := "spire"
  )

  // Examples

  lazy val examples = Project("examples", file("examples")).
    settings(examplesSettings: _*).
    dependsOn(core)

  lazy val examplesSettings = Seq(
    name := "spire-examples",
    libraryDependencies ++= Seq(
      "com.chuusai" %% "shapeless" % "1.2.3",
      "org.apfloat" % "apfloat" % "1.6.3",
      "org.jscience" % "jscience" % "4.3.1"
    )
  ) ++ noPublish

  // Scalacheck binding

  lazy val scalacheckBinding = Project("scalacheck-binding", file("scalacheck-binding")).
    settings(scalacheckSettings: _*).
    dependsOn(core)

  lazy val scalacheckSettings = Seq(
    name := "spire-scalacheck-binding",
    libraryDependencies ++= Seq(
      "org.typelevel" %% "discipline" % "0.2",
      scalaCheck
    )
  )

<<<<<<< HEAD
  // Bit of the tests needed for benchmarks
  lazy val testSamples = Project(
    "matrixTestGen",
    file("core/src/test/scala/spire/matrix/dense/testgen")).
    dependsOn(core)
=======
  // Tests

  lazy val tests = Project("tests", file("tests")).
    settings(testsSettings: _*).
    dependsOn(core, scalacheckBinding)

  lazy val testsSettings = Seq(
    name := "spire-tests",
    libraryDependencies ++= Seq(
      scalaTest % "test"
    )
  ) ++ noPublish

>>>>>>> fd24900b

  // Benchmark

  lazy val benchmark: Project = Project("benchmark", file("benchmark")).
    settings(benchmarkSettings: _*).
    dependsOn(core).
    dependsOn(testSamples)

  lazy val key = AttributeKey[Boolean]("javaOptionsPatched")

  lazy val benchmarkSettings = Seq(
    name := "spire-benchmark",

    // raise memory limits here if necessary
    // TODO: this doesn't seem to be working with caliper at the moment :(

    javaOptions in run += "-Xmx4G",

    libraryDependencies ++= Seq(
      // comparisons
      "org.apfloat" % "apfloat" % "1.6.3",
      "org.jscience" % "jscience" % "4.3.1",
      "org.apache.commons" % "commons-math3" % "3.2",
      "org.jblas" % "jblas" % "1.2.3",
      "com.github.fommil.netlib" % "all" % "1.1.1" pomOnly(),

      // thyme
      "ichi.bench" % "thyme" % "0.1.0" from "http://plastic-idolatry.com/jars/thyme-0.1.0.jar",

      // caliper stuff
      "com.google.guava" % "guava" % "r09",
      "com.google.code.java-allocation-instrumenter" % "java-allocation-instrumenter" % "2.0",
      "com.google.code.caliper" % "caliper" % "1.0-SNAPSHOT" from "http://plastic-idolatry.com/jars/caliper-1.0-SNAPSHOT.jar",
      "com.google.code.gson" % "gson" % "1.7.1"
    ),

    // enable forking in run
    fork in run := true
  ) ++ noPublish

}<|MERGE_RESOLUTION|>--- conflicted
+++ resolved
@@ -56,15 +56,7 @@
     homepage := Some(url("http://spire-math.org")),
 
     libraryDependencies ++= Seq(
-<<<<<<< HEAD
-      scalaTest % "test",
-      "net.sf" % "jdistlib" % "0.0.7" % "test" from "http://plastic-idolatry.com/jars/jdistlib-0.0.7.jar",
-      "com.google.code.caliper" % "caliper" % "1.0-SNAPSHOT" from "http://plastic-idolatry.com/jars/caliper-1.0-SNAPSHOT.jar",
-
-      "org.scala-lang" % "scala-reflect" % "2.10.2"
-=======
       "org.scala-lang" % "scala-reflect" % scalaVersion.value
->>>>>>> fd24900b
     ),
 
     scalacOptions ++= Seq(
@@ -221,13 +213,11 @@
     )
   )
 
-<<<<<<< HEAD
   // Bit of the tests needed for benchmarks
   lazy val testSamples = Project(
     "matrixTestGen",
     file("core/src/test/scala/spire/matrix/dense/testgen")).
     dependsOn(core)
-=======
   // Tests
 
   lazy val tests = Project("tests", file("tests")).
@@ -241,7 +231,6 @@
     )
   ) ++ noPublish
 
->>>>>>> fd24900b
 
   // Benchmark
 
