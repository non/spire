--- conflicted
+++ resolved
@@ -96,11 +96,7 @@
         -1
       } else
         1
-<<<<<<< HEAD
-      
-=======
-
->>>>>>> 8c0c0f84
+
    /* If there are no more than 9/18 digits (Int/Long.MaxValue.toString.length == 10/19)
     * the String can safely converted to Int/Long.
     */
@@ -120,12 +116,9 @@
     
   def fromArray(arr: Array[Int]) = ???
   
-<<<<<<< HEAD
   /**
    * Returns the original array if unchanged.
    */
-=======
->>>>>>> 8c0c0f84
   private def stripLeadingZeroes(arr: Array[Int]): Array[Int] = {
     var i = arr.length -1
     var empty = -1
@@ -167,17 +160,13 @@
   type UInt = Int
   
   def isWhole: Boolean = true
-<<<<<<< HEAD
-  def underlying = SBigInt.this
+  def underlying = this
   def bigInteger: java.math.BigInteger = {
     // Avoid copying of potentially large arrays.
     val ctor = classOf[java.math.BigInteger].getDeclaredConstructor(classOf[Array[Int]], classOf[Int])
     ctor setAccessible true
     ctor.newInstance(arr, signum.asInstanceOf[Object])
   }
-=======
-  def underlying = this
->>>>>>> 8c0c0f84
 
   /**
    * Returns this value as a `Long`.
