import scala.language.existentials
import sbt.io.Using
import microsites._
import ReleaseTransformations._
import sbtcrossproject.{crossProject, CrossType}

lazy val scalaCheckVersion = "1.15.4"

<<<<<<< HEAD
lazy val munit = "0.7.25"
lazy val munitDiscipline = "1.0.9"
=======
lazy val munit = "0.7.26"
lazy val munitDiscipline = "1.0.8"
>>>>>>> 3d4d6ac5

lazy val shapelessVersion = "2.3.6"
lazy val algebraVersion = "2.2.2"

lazy val apfloatVersion = "1.9.1"
lazy val jscienceVersion = "4.3.1"
lazy val apacheCommonsMath3Version = "3.6.1"

val Scala213 = "2.13.5"

ThisBuild / crossScalaVersions := Seq(Scala213)
ThisBuild / scalaVersion := Scala213
ThisBuild / organization := "org.typelevel"

ThisBuild / githubWorkflowArtifactUpload := false

ThisBuild / githubWorkflowPublishTargetBranches := Seq()
ThisBuild / githubWorkflowJavaVersions := Seq("adopt@1.8", "adopt@1.11", "adopt@1.15")
ThisBuild / githubWorkflowBuild := Seq(
  WorkflowStep
    .Sbt(List("scalafmtCheckAll", "scalafmtSbtCheck"), name = Some("Check formatting")),
  WorkflowStep.Sbt(List("test:compile"), name = Some("Compile")),
  WorkflowStep.Sbt(List("test"), name = Some("Run tests")),
  WorkflowStep.Sbt(List("doc"), name = Some("Build docs"))
)

Global / onChangedBuildSource := ReloadOnSourceChanges
// Projects

lazy val spire = project
  .in(file("."))
  .settings(moduleName := "spire-root")
  .settings(spireSettings)
  .settings(unidocSettings)
  .settings(noPublishSettings)
  .enablePlugins(ScalaUnidocPlugin)
  .aggregate(spireJVM, spireJS)
  .dependsOn(spireJVM, spireJS)

lazy val spireJVM = project
  .in(file(".spireJVM"))
  .settings(moduleName := "spire-aggregate")
  .settings(spireSettings)
  .settings(unidocSettings)
  .settings(noPublishSettings)
  .enablePlugins(ScalaUnidocPlugin)
  .aggregate(macros.jvm,
             core.jvm,
             data.jvm,
             extras.jvm,
             examples,
             laws.jvm,
             legacy.jvm,
             platform.jvm,
             tests.jvm,
             util.jvm,
             benchmark
  )
  .dependsOn(macros.jvm,
             core.jvm,
             data.jvm,
             extras.jvm,
             examples,
             laws.jvm,
             legacy.jvm,
             platform.jvm,
             tests.jvm,
             util.jvm,
             benchmark
  )

lazy val spireJS = project
  .in(file(".spireJS"))
  .settings(moduleName := "spire-aggregate")
  .settings(spireSettings)
  .settings(unidocSettings)
  .settings(noPublishSettings)
  .enablePlugins(ScalaUnidocPlugin)
  .aggregate(macros.js, core.js, data.js, extras.js, laws.js, legacy.js, platform.js, tests.js, util.js)
  .dependsOn(macros.js, core.js, data.js, extras.js, laws.js, legacy.js, platform.js, tests.js, util.js)
  .enablePlugins(ScalaJSPlugin)

lazy val platform = crossProject(JSPlatform, JVMPlatform)
  .settings(moduleName := "spire-platform")
  .settings(spireSettings: _*)
  .settings(crossVersionSharedSources: _*)
  .jvmSettings(commonJvmSettings: _*)
  .jsSettings(commonJsSettings: _*)
  .dependsOn(macros, util)

lazy val macros = crossProject(JSPlatform, JVMPlatform)
  .crossType(CrossType.Pure)
  .settings(moduleName := "spire-macros")
  .settings(spireSettings: _*)
  .settings(scalaCheckSettings: _*)
  .settings(munitSettings: _*)
  .settings(crossVersionSharedSources: _*)
  .jvmSettings(commonJvmSettings: _*)
  .jsSettings(commonJsSettings: _*)

lazy val data = crossProject(JSPlatform, JVMPlatform)
  .crossType(CrossType.Pure)
  .settings(moduleName := "spire-data")
  .settings(spireSettings: _*)
  .settings(crossVersionSharedSources: _*)
  .jvmSettings(commonJvmSettings: _*)
  .jsSettings(commonJsSettings: _*)

lazy val legacy = crossProject(JSPlatform, JVMPlatform)
  .crossType(CrossType.Pure)
  .settings(moduleName := "spire-legacy")
  .settings(spireSettings: _*)
  .settings(crossVersionSharedSources: _*)
  .jvmSettings(commonJvmSettings: _*)
  .jsSettings(commonJsSettings: _*)

lazy val util = crossProject(JSPlatform, JVMPlatform)
  .crossType(CrossType.Pure)
  .settings(moduleName := "spire-util")
  .settings(spireSettings: _*)
  .settings(crossVersionSharedSources: _*)
  .jvmSettings(commonJvmSettings: _*)
  .jsSettings(commonJsSettings: _*)
  .dependsOn(macros)

lazy val core = crossProject(JSPlatform, JVMPlatform)
  .crossType(CrossType.Pure)
  .settings(moduleName := "spire")
  .settings(spireSettings: _*)
  .settings(coreSettings: _*)
  .settings(crossVersionSharedSources: _*)
  .enablePlugins(BuildInfoPlugin)
  .jvmSettings(commonJvmSettings: _*)
  .jsSettings(commonJsSettings: _*)
  .dependsOn(macros, platform, util)

lazy val extras = crossProject(JSPlatform, JVMPlatform)
  .crossType(CrossType.Pure)
  .settings(moduleName := "spire-extras")
  .settings(spireSettings: _*)
  .settings(extrasSettings: _*)
  .settings(crossVersionSharedSources: _*)
  .jvmSettings(commonJvmSettings: _*)
  .jsSettings(commonJsSettings: _*)
  .dependsOn(macros, platform, util, core, data)

lazy val docs = project
  .in(file("docs"))
  .enablePlugins(MicrositesPlugin)
  .enablePlugins(ScalaUnidocPlugin)
  .dependsOn(macros.jvm, core.jvm, extras.jvm)
  .settings(moduleName := "spire-docs")
  .settings(commonSettings: _*)
  .settings(spireSettings: _*)
  .settings(docSettings: _*)
  .settings(noPublishSettings)
  .enablePlugins(TutPlugin)
  .settings(commonJvmSettings: _*)

lazy val examples = project
  .settings(moduleName := "spire-examples")
  .settings(spireSettings)
  .settings(
    libraryDependencies ++= Seq(
      "com.chuusai" %% "shapeless" % shapelessVersion,
      "org.apfloat" % "apfloat" % apfloatVersion,
      "org.jscience" % "jscience" % jscienceVersion
    )
  )
  .settings(noPublishSettings)
  .settings(commonJvmSettings)
  .dependsOn(core.jvm, extras.jvm)

lazy val laws = crossProject(JSPlatform, JVMPlatform)
  .crossType(CrossType.Pure)
  .settings(moduleName := "spire-laws")
  .settings(spireSettings: _*)
  .settings(
    libraryDependencies ++= Seq(
      "org.typelevel" %%% "algebra-laws" % algebraVersion,
      "org.scalacheck" %%% "scalacheck" % scalaCheckVersion
    )
  )
  .jvmSettings(commonJvmSettings: _*)
  .jsSettings(commonJsSettings: _*)
  .dependsOn(core, extras)

lazy val tests = crossProject(JSPlatform, JVMPlatform)
  .crossType(CrossType.Full)
  .settings(moduleName := "spire-tests")
  .settings(spireSettings: _*)
  .settings(munitSettings: _*)
  .settings(noPublishSettings: _*)
  .jvmSettings(commonJvmSettings: _*)
  .jsSettings(commonJsSettings: _*)
  .dependsOn(core, data, legacy, extras, laws)

lazy val benchmark: Project = project
  .in(file("benchmark"))
  .settings(moduleName := "spire-benchmark")
  .settings(spireSettings)
  .settings(noPublishSettings)
  .settings(commonJvmSettings)
  .settings(
    libraryDependencies ++= Seq(
      "org.apfloat" % "apfloat" % apfloatVersion,
      "org.jscience" % "jscience" % jscienceVersion,
      "org.apache.commons" % "commons-math3" % apacheCommonsMath3Version
    )
  )
  .enablePlugins(JmhPlugin)
  .dependsOn(core.jvm, extras.jvm)

// General settings

addCommandAlias(
  "validateJVM",
  ";coreJVM/scalastyle;macrosJVM/test;coreJVM/test;extrasJVM/test;lawsJVM/test;testsJVM/test;examples/test;benchmark/test"
)

addCommandAlias("validateJS", ";macrosJS/test;coreJS/test;extrasJS/test;lawsJS/test;testsJS/test")

addCommandAlias("validate", ";validateJVM;validateJS")

lazy val buildSettings = Seq()

lazy val commonDeps = Seq(
  libraryDependencies ++= Seq(
    "org.typelevel" %%% "algebra" % algebraVersion
  )
)

lazy val commonSettings = Seq(
  scalacOptions ++= commonScalacOptions.value.diff(
    Seq(
      "-Xfatal-warnings",
      "-language:existentials",
      "-Ywarn-dead-code",
      "-Ywarn-numeric-widen",
      "-Ywarn-value-discard"
    )
  ),
  resolvers += Resolver.sonatypeRepo("snapshots")
) ++ scalaMacroDependencies ++ warnUnusedImport

lazy val commonJsSettings = Seq(
  scalaJSStage in Global := FastOptStage,
  parallelExecution in Test := false,
  scalaJSLinkerConfig ~= { _.withModuleKind(ModuleKind.CommonJSModule) }
)

lazy val commonJvmSettings = Seq()

lazy val docsMappingsAPIDir = settingKey[String]("Name of subdirectory in site target directory for api docs")

lazy val docSettings = Seq(
  scalacOptions in Tut := (scalacOptions in Tut).value.filterNot(Set("-Ywarn-unused-imports", "-Xlint").contains),
  micrositeName := "Spire",
  micrositeDescription := "Powerful new number types and numeric abstractions for Scala",
  micrositeAuthor := "Spire contributors",
  micrositeHighlightTheme := "atom-one-light",
  micrositeHomepage := "https://typelevel.org/spire",
  micrositeBaseUrl := "spire",
  micrositeDocumentationUrl := "/spire/api/spire/index.html",
  micrositeDocumentationLabelDescription := "API Documentation",
  micrositeExtraMdFiles := Map(
    file("AUTHORS.md") -> ExtraMdFileConfig(
      "authors.md",
      "home",
      Map("title" -> "Authors", "section" -> "Home", "position" -> "5")
    ),
    file("CHANGES.md") -> ExtraMdFileConfig(
      "changes.md",
      "home",
      Map("title" -> "Changes", "section" -> "Home", "position" -> "2")
    ),
    file("CONTRIBUTING.md") -> ExtraMdFileConfig(
      "contributing.md",
      "home",
      Map("title" -> "Contributing", "section" -> "Home", "position" -> "3")
    ),
    file("DESIGN.md") -> ExtraMdFileConfig(
      "design.md",
      "home",
      Map("title" -> "Design notes", "section" -> "Home", "position" -> "4")
    ),
    file("FRIENDS.md") -> ExtraMdFileConfig(
      "friends.md",
      "home",
      Map("title" -> "Friends of Spire", "section" -> "Home", "position" -> "6")
    )
  ),
  micrositeGithubOwner := "typelevel",
  micrositeGithubRepo := "spire",
  micrositePalette := Map(
    "brand-primary" -> "#5B5988",
    "brand-secondary" -> "#292E53",
    "brand-tertiary" -> "#222749",
    "gray-dark" -> "#49494B",
    "gray" -> "#7B7B7E",
    "gray-light" -> "#E5E5E6",
    "gray-lighter" -> "#F4F3F4",
    "white-color" -> "#FFFFFF"
  ),
  micrositeConfigYaml := ConfigYml(
    yamlCustomProperties = Map(
      "spireVersion" -> version.value,
      "scalaVersion" -> scalaVersion.value
    )
  ),
  autoAPIMappings := true,
  unidocProjectFilter in (ScalaUnidoc, unidoc) :=
    inProjects(platform.jvm, macros.jvm, data.jvm, legacy.jvm, util.jvm, core.jvm, extras.jvm, laws.jvm),
  docsMappingsAPIDir := "api",
  addMappingsToSiteDir(mappings in (ScalaUnidoc, packageDoc), docsMappingsAPIDir),
  ghpagesNoJekyll := false,
  fork := true,
  javaOptions += "-Xmx4G", // to have enough memory in forks
//  fork in tut := true,
//  fork in (ScalaUnidoc, unidoc) := true,
  scalacOptions in (ScalaUnidoc, unidoc) ++= Seq(
    "-groups",
    "-doc-source-url",
    scmInfo.value.get.browseUrl + "/tree/master€{FILE_PATH}.scala",
    "-sourcepath",
    baseDirectory.in(LocalRootProject).value.getAbsolutePath,
    "-diagrams"
  ),
  scalacOptions in Tut ~= (_.filterNot(Set("-Ywarn-unused-import", "-Ywarn-dead-code"))),
  git.remoteRepo := "git@github.com:typelevel/spire.git",
  includeFilter in makeSite := "*.html" | "*.css" | "*.png" | "*.jpg" | "*.gif" | "*.js" | "*.swf" | "*.yml" | "*.md" | "*.svg",
  includeFilter in Jekyll := (includeFilter in makeSite).value
)

lazy val publishSettings = Seq(
  homepage := Some(url("https://typelevel.org/spire/")),
  licenses += ("MIT", url("http://opensource.org/licenses/MIT")),
  pomExtra := (
    <developers>
      <developer>
        <id>d_m</id>
        <name>Erik Osheim</name>
        <url>http://github.com/non/</url>
      </developer>
      <developer>
        <id>tixxit</id>
        <name>Tom Switzer</name>
        <url>http://github.com/tixxit/</url>
      </developer>
    </developers>
  )
) ++ credentialSettings ++ sharedPublishSettings ++ sharedReleaseProcess

lazy val scoverageSettings = Seq(
  coverageMinimum := 40,
  coverageFailOnMinimum := false,
  coverageHighlighting := true,
  coverageExcludedPackages := "spire\\.benchmark\\..*;spire\\.macros\\..*"
)

lazy val coreSettings = Seq(
  buildInfoKeys := Seq[BuildInfoKey](version, scalaVersion),
  buildInfoPackage := "spire",
  sourceGenerators in Compile += (genProductTypes in Compile).taskValue,
  genProductTypes := {
    val scalaSource = (sourceManaged in Compile).value
    val s = streams.value
    s.log.info("Generating spire/std/tuples.scala")
    val algebraSource = ProductTypes.algebraProductTypes
    val algebraFile = (scalaSource / "spire" / "std" / "tuples.scala").asFile
    IO.write(algebraFile, algebraSource)

    Seq[File](algebraFile)
  }
)

lazy val extrasSettings = Seq(
//  sourceGenerators in Compile <+= buildInfo,
//  buildInfoKeys := Seq[BuildInfoKey](version, scalaVersion),
//  buildInfoPackage := "spire.extras"
)

lazy val genProductTypes = TaskKey[Seq[File]]("gen-product-types", "Generates several type classes for Tuple2-22.")

lazy val scalaCheckSettings = Seq(libraryDependencies += "org.scalacheck" %%% "scalacheck" % scalaCheckVersion % Test)

lazy val munitSettings = Seq(
  libraryDependencies ++= Seq(
    "org.scalameta" %%% "munit" % munit % Test,
    "org.typelevel" %%% "discipline-munit" % munitDiscipline % Test
  )
)

lazy val spireSettings = buildSettings ++ commonSettings ++ commonDeps ++ publishSettings ++ scoverageSettings

lazy val unidocSettings = Seq(
  unidocProjectFilter in (ScalaUnidoc, unidoc) := inAnyProject -- inProjects(examples, benchmark, tests.jvm)
)

////////////////////////////////////////////////////////////////////////////////////////////////////
// Base Build Settings - Should not need to edit below this line.
// These settings could also come from another file or a plugin.
// The only issue if coming from a plugin is that the Macro lib versions
// are hard coded, so an overided facility would be required.

addCommandAlias("gitSnapshots", ";set version in ThisBuild := git.gitDescribedVersion.value.get + \"-SNAPSHOT\"")

lazy val noPublishSettings = Seq(
  publish := (()),
  publishLocal := (()),
  publishArtifact := false
)

lazy val crossVersionSharedSources: Seq[Setting[_]] =
  Seq(Compile, Test).map { sc =>
    (unmanagedSourceDirectories in sc) ++= {
      (unmanagedSourceDirectories in sc).value.map { dir: File =>
        CrossVersion.partialVersion(scalaBinaryVersion.value) match {
          case Some((major, minor)) =>
            new File(s"${dir.getPath}_$major.$minor")
          case None =>
            sys.error("couldn't parse scalaBinaryVersion ${scalaBinaryVersion.value}")
        }
      }
    }
  }

lazy val scalaMacroDependencies: Seq[Setting[_]] = Seq(
  libraryDependencies += scalaOrganization.value % "scala-reflect" % scalaVersion.value % "provided"
)

lazy val commonScalacOptions = Def.setting(
  (CrossVersion.partialVersion(scalaVersion.value) match {
    case Some((2, v)) if v >= 13 =>
      Seq()
    case _ =>
      Seq(
        "-Yno-adapted-args",
        "-Xfuture"
      )
  }) ++ Seq(
    "-deprecation",
    "-encoding",
    "UTF-8",
    "-feature",
    "-language:existentials",
    "-language:higherKinds",
    "-language:implicitConversions",
    "-language:experimental.macros",
    "-unchecked",
    "-Xfatal-warnings",
    "-Xlint",
    "-Ywarn-dead-code",
    "-Ywarn-numeric-widen",
    "-Ywarn-value-discard"
  )
)

lazy val sharedPublishSettings = Seq(
  releaseCrossBuild := true,
  releasePublishArtifactsAction := PgpKeys.publishSigned.value,
  publishMavenStyle := true,
  publishArtifact in Test := false,
  pomIncludeRepository := Function.const(false),
  publishTo := {
    val nexus = "https://oss.sonatype.org/"
    if (isSnapshot.value)
      Some("Snapshots".at(nexus + "content/repositories/snapshots"))
    else
      Some("Releases".at(nexus + "service/local/staging/deploy/maven2"))
  }
)

lazy val sharedReleaseProcess = Seq(
  releaseProcess := Seq[ReleaseStep](
    checkSnapshotDependencies,
    inquireVersions,
    runClean,
    runTest,
    setReleaseVersion,
    commitReleaseVersion,
    tagRelease,
    publishArtifacts,
    setNextVersion,
    commitNextVersion,
    releaseStepCommand("sonatypeReleaseAll"),
    pushChanges
  )
)

lazy val warnUnusedImport = Seq(
  scalacOptions ++= {
    CrossVersion.partialVersion(scalaVersion.value) match {
      case Some((2, 10)) =>
        Seq()
      case Some((2, n)) if (n >= 11) && (n <= 12) =>
        Seq("-Ywarn-unused-import")
      case _ => Seq()
    }
  },
  scalacOptions in (Compile, console) ~= { _.filterNot("-Ywarn-unused-import" == _) },
  scalacOptions in (Test, console) := (scalacOptions in (Compile, console)).value
)

// For Travis CI - see http://www.cakesolutions.net/teamblogs/publishing-artefacts-to-oss-sonatype-nexus-using-sbt-and-travis-ci
lazy val credentialSettings = Seq(
  credentials ++= (for {
    username <- Option(System.getenv().get("SONATYPE_USERNAME"))
    password <- Option(System.getenv().get("SONATYPE_PASSWORD"))
  } yield Credentials("Sonatype Nexus Repository Manager", "oss.sonatype.org", username, password)).toSeq,
  credentials += Credentials(
    Option(System.getProperty("build.publish.credentials"))
      .map(new File(_))
      .getOrElse(Path.userHome / ".ivy2" / ".credentials")
  )
)<|MERGE_RESOLUTION|>--- conflicted
+++ resolved
@@ -6,13 +6,8 @@
 
 lazy val scalaCheckVersion = "1.15.4"
 
-<<<<<<< HEAD
-lazy val munit = "0.7.25"
+lazy val munit = "0.7.26"
 lazy val munitDiscipline = "1.0.9"
-=======
-lazy val munit = "0.7.26"
-lazy val munitDiscipline = "1.0.8"
->>>>>>> 3d4d6ac5
 
 lazy val shapelessVersion = "2.3.6"
 lazy val algebraVersion = "2.2.2"
