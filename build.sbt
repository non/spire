--- conflicted
+++ resolved
@@ -10,11 +10,7 @@
 lazy val munitDiscipline = "1.0.9"
 
 lazy val shapelessVersion = "2.3.7"
-<<<<<<< HEAD
-lazy val algebraVersion = "2.2.2"
-=======
 lazy val algebraVersion = "2.2.3"
->>>>>>> 943b2031
 
 lazy val apfloatVersion = "1.10.0"
 lazy val jscienceVersion = "4.3.1"
