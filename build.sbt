--- conflicted
+++ resolved
@@ -7,13 +7,9 @@
   Map("2.11" -> "2.11.12", "2.12" -> "2.12.11", "2.13" -> "2.13.1")
 
 lazy val scalaCheckVersion = "1.14.3"
-<<<<<<< HEAD
-lazy val scalaTestVersion = "3.1.1"
+lazy val scalaTestVersion = "3.1.2"
 lazy val scalaTestPlusVersion = "3.1.2.0"
-=======
-lazy val scalaTestVersion = "3.1.2"
-lazy val scalaTestPlusVersion = "3.1.1.1"
->>>>>>> 11e776ab
+
 lazy val shapelessVersion = "2.3.3"
 lazy val disciplineScalaTestVersion = "1.0.1"
 lazy val machinistVersion = "0.6.8"
