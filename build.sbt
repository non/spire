--- conflicted
+++ resolved
@@ -222,11 +222,7 @@
 
 lazy val commonSettings = Seq(
   scalacOptions ++= commonScalacOptions.diff(Seq(
-<<<<<<< HEAD
-//    "-Xfatal-warnings", TODO: check
-=======
     "-Xfatal-warnings",
->>>>>>> dc22ebb7
     "-language:existentials",
     "-Ywarn-dead-code",
     "-Ywarn-numeric-widen",
@@ -338,7 +334,7 @@
 
 lazy val genProductTypes = TaskKey[Seq[File]]("gen-product-types", "Generates several type classes for Tuple2-22.")
 
-lazy val scalaCheckSettings  = Seq(libraryDependencies += "org.scalacheck" %%% "scalacheck" % "1.13.4" % "test")
+lazy val scalaCheckSettings  = Seq(libraryDependencies += "org.scalacheck" %%% "scalacheck" % scalaCheckVersion % "test")
 
 lazy val scalaTestSettings = Seq(
   libraryDependencies += "org.scalatest" %%% "scalatest" % scalaTestVersion % "test",
